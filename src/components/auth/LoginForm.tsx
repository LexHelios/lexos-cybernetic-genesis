
import React, { useState } from 'react';
import { useAuth } from '../../hooks/useAuth';
import { Card, CardContent, CardHeader, CardTitle } from '@/components/ui/card';
import { Input } from '@/components/ui/input';
import { Button } from '@/components/ui/button';
import { Label } from '@/components/ui/label';
import { useToast } from '@/components/ui/use-toast';

const LoginForm = () => {
<<<<<<< HEAD
  const { login, loading } = useAuth();
  const { toast } = useToast();
=======
  const { login, isLoading } = useAuth();
>>>>>>> 942e9acc
  const [username, setUsername] = useState('');
  const [password, setPassword] = useState('');
  const [isSubmitting, setIsSubmitting] = useState(false);
  const [connectionStatus, setConnectionStatus] = useState<'unknown' | 'connected' | 'disconnected'>('unknown');

  // Test backend connection on component mount
  React.useEffect(() => {
    const testConnection = async () => {
      try {
        const response = await fetch('/api/health');
        if (response.ok) {
          setConnectionStatus('connected');
          console.log('LoginForm: Backend connection successful');
        } else {
          setConnectionStatus('disconnected');
          console.error('LoginForm: Backend health check failed:', response.status);
        }
      } catch (error) {
        setConnectionStatus('disconnected');
        console.error('LoginForm: Backend connection failed:', error);
      }
    };
    
    testConnection();
  }, []);

  const handleSubmit = async (e: React.FormEvent) => {
    e.preventDefault();
<<<<<<< HEAD
    
    if (!username || !password) {
      toast({
        title: "Error",
        description: "Please enter both username and password",
        variant: "destructive",
      });
      return;
    }

    console.log('LoginForm: Starting login attempt...', { username });
    setIsSubmitting(true);
    
    try {
      const result = await login({ username, password });
      console.log('LoginForm: Login result:', result);
      
      if (!result.success) {
        toast({
          title: "Login Failed",
          description: result.error || "Invalid credentials",
          variant: "destructive",
        });
      } else {
        toast({
          title: "Success",
          description: "Login successful! Redirecting...",
        });
      }
    } catch (error) {
      console.error('LoginForm: Login error:', error);
      toast({
        title: "Connection Error",
        description: "Unable to connect to server. Please check if the backend is running.",
        variant: "destructive",
      });
    } finally {
      setIsSubmitting(false);
    }
  };

  return (
    <div className="min-h-screen flex items-center justify-center p-4" style={{ backgroundColor: '#0a0a0a' }}>
      <div 
        className="fixed inset-0 opacity-10"
        style={{
          backgroundImage: `url('/lovable-uploads/af8c7339-edc2-45c1-a12a-3b489ce8310e.png')`,
          backgroundSize: 'cover',
          backgroundPosition: 'center',
          display: 'none' // Temporarily hide background image
        }}
      />
      
      <Card className="w-full max-w-md holographic-panel border-primary/30 relative z-10 mx-4">
=======
    await login(username, password);
  };

  return (
    <div className="min-h-screen flex items-center justify-center relative overflow-hidden" style={{ backgroundColor: '#0a0a0a' }}>
      {/* Animated background grid */}
      <div className="absolute inset-0 opacity-10">
        <div className="absolute inset-0" style={{
          backgroundImage: `
            linear-gradient(rgba(0,255,255,0.1) 1px, transparent 1px),
            linear-gradient(90deg, rgba(0,255,255,0.1) 1px, transparent 1px)
          `,
          backgroundSize: '50px 50px'
        }}></div>
      </div>

      {/* Floating orbs */}
      <div className="absolute top-1/4 left-1/4 w-64 h-64 bg-cyan-500/5 rounded-full blur-3xl animate-pulse"></div>
      <div className="absolute bottom-1/4 right-1/4 w-64 h-64 bg-purple-500/5 rounded-full blur-3xl animate-pulse" style={{ animationDelay: '1s' }}></div>
      
      <Card className="w-full max-w-md holographic-panel border-primary/30 relative z-10 backdrop-blur-md">
>>>>>>> 942e9acc
        <CardHeader className="text-center">
          <div className="flex justify-center mb-4">
            <div className="w-20 h-20 rounded-lg overflow-hidden border border-primary/50 bg-black/80 relative">
              <img 
                src="/lovable-uploads/29134d57-1699-4fbb-8ef6-187f4c30655e.png" 
                alt="NEXUS"
                className="w-full h-full object-cover opacity-90"
              />
              <div className="absolute inset-0 bg-gradient-to-t from-primary/20 to-transparent"></div>
            </div>
          </div>
          <CardTitle className="text-3xl font-orbitron font-bold bg-gradient-to-r from-cyan-400 to-purple-400 bg-clip-text text-transparent">
            NEXUS GENESIS
          </CardTitle>
          <p className="text-muted-foreground mt-2">
            Neural Enhanced eXecution & Understanding System
          </p>
          <p className="text-cyan-300/80 text-sm font-rajdhani tracking-wider">
            Access the H100 neural command center
          </p>
        </CardHeader>
        
        <CardContent>
          <form onSubmit={handleSubmit} className="space-y-4">
            <div className="space-y-2">
              <Label htmlFor="username" className="text-sm font-medium flex items-center gap-2">
                <div className="w-2 h-2 bg-primary rounded-full animate-pulse"></div>
                Username
              </Label>
              <Input
                id="username"
                type="text"
                value={username}
                onChange={(e) => setUsername(e.target.value)}
                className="neural-input border-primary/30 focus:border-primary bg-background/50 backdrop-blur-sm"
                placeholder="Enter username"
                required
              />
            </div>
            
            <div className="space-y-2">
              <Label htmlFor="password" className="text-sm font-medium flex items-center gap-2">
                <div className="w-2 h-2 bg-secondary rounded-full animate-pulse" style={{ animationDelay: '0.5s' }}></div>
                Password
              </Label>
              <Input
                id="password"
                type="password"
                value={password}
                onChange={(e) => setPassword(e.target.value)}
                className="neural-input border-primary/30 focus:border-primary bg-background/50 backdrop-blur-sm"
                placeholder="Enter password"
                required
              />
            </div>
            
            <Button 
              type="submit" 
<<<<<<< HEAD
              className="w-full bg-primary hover:bg-primary/90 text-primary-foreground font-medium py-3 text-base touch-manipulation"
              disabled={loading || isSubmitting}
              style={{ minHeight: '48px' }} // Ensure minimum touch target size
            >
              {(loading || isSubmitting) ? 'Authenticating...' : 'Access NEXUS'}
            </Button>
          </form>
          
          <div className="mt-4 p-3 bg-muted/10 rounded-lg border border-primary/20">
            <div className="flex items-center justify-center space-x-2 mb-2">
              <div className={`w-2 h-2 rounded-full ${
                connectionStatus === 'connected' ? 'bg-green-500' :
                connectionStatus === 'disconnected' ? 'bg-red-500' : 'bg-yellow-500'
              }`} />
              <p className="text-xs text-muted-foreground">
                Backend: {
                  connectionStatus === 'connected' ? 'Connected' :
                  connectionStatus === 'disconnected' ? 'Disconnected' : 'Checking...'
                }
              </p>
            </div>
            <p className="text-xs text-muted-foreground text-center">
              Default credentials: admin / Admin123!
=======
              className="w-full neural-button bg-gradient-to-r from-primary to-secondary hover:from-primary/90 hover:to-secondary/90 text-primary-foreground font-medium font-orbitron tracking-wider"
              disabled={isLoading}
            >
              {isLoading ? (
                <div className="flex items-center gap-2">
                  <div className="w-4 h-4 border-2 border-transparent border-t-current rounded-full animate-spin"></div>
                  Authenticating...
                </div>
              ) : (
                <div className="flex items-center gap-2">
                  <div className="w-4 h-4 border border-current rounded-sm"></div>
                  Initialize NEXUS
                </div>
              )}
            </Button>
          </form>
          
          <div className="mt-6 p-4 bg-gradient-to-r from-primary/10 to-secondary/10 rounded-lg border border-primary/20 backdrop-blur-sm">
            <div className="text-center space-y-2">
              <p className="text-xs text-primary font-orbitron font-bold tracking-wider">
                DEFAULT ACCESS CREDENTIALS
              </p>
              <div className="grid grid-cols-2 gap-4 text-xs">
                <div className="text-center">
                  <div className="text-muted-foreground">Username:</div>
                  <div className="font-mono text-cyan-300">admin</div>
                </div>
                <div className="text-center">
                  <div className="text-muted-foreground">Password:</div>
                  <div className="font-mono text-cyan-300">Admin123!</div>
                </div>
              </div>
            </div>
          </div>

          <div className="mt-4 text-center">
            <p className="text-xs text-muted-foreground">
              Powered by H100 GPU Cluster • Secure Neural Architecture
>>>>>>> 942e9acc
            </p>
          </div>
        </CardContent>
      </Card>
    </div>
  );
};

export default LoginForm;<|MERGE_RESOLUTION|>--- conflicted
+++ resolved
@@ -8,12 +8,8 @@
 import { useToast } from '@/components/ui/use-toast';
 
 const LoginForm = () => {
-<<<<<<< HEAD
-  const { login, loading } = useAuth();
+  const { login, isLoading } = useAuth();
   const { toast } = useToast();
-=======
-  const { login, isLoading } = useAuth();
->>>>>>> 942e9acc
   const [username, setUsername] = useState('');
   const [password, setPassword] = useState('');
   const [isSubmitting, setIsSubmitting] = useState(false);
@@ -42,7 +38,6 @@
 
   const handleSubmit = async (e: React.FormEvent) => {
     e.preventDefault();
-<<<<<<< HEAD
     
     if (!username || !password) {
       toast({
@@ -57,7 +52,7 @@
     setIsSubmitting(true);
     
     try {
-      const result = await login({ username, password });
+      const result = await login(username, password);
       console.log('LoginForm: Login result:', result);
       
       if (!result.success) {
@@ -85,24 +80,7 @@
   };
 
   return (
-    <div className="min-h-screen flex items-center justify-center p-4" style={{ backgroundColor: '#0a0a0a' }}>
-      <div 
-        className="fixed inset-0 opacity-10"
-        style={{
-          backgroundImage: `url('/lovable-uploads/af8c7339-edc2-45c1-a12a-3b489ce8310e.png')`,
-          backgroundSize: 'cover',
-          backgroundPosition: 'center',
-          display: 'none' // Temporarily hide background image
-        }}
-      />
-      
-      <Card className="w-full max-w-md holographic-panel border-primary/30 relative z-10 mx-4">
-=======
-    await login(username, password);
-  };
-
-  return (
-    <div className="min-h-screen flex items-center justify-center relative overflow-hidden" style={{ backgroundColor: '#0a0a0a' }}>
+    <div className="min-h-screen flex items-center justify-center relative overflow-hidden p-4" style={{ backgroundColor: '#0a0a0a' }}>
       {/* Animated background grid */}
       <div className="absolute inset-0 opacity-10">
         <div className="absolute inset-0" style={{
@@ -118,8 +96,7 @@
       <div className="absolute top-1/4 left-1/4 w-64 h-64 bg-cyan-500/5 rounded-full blur-3xl animate-pulse"></div>
       <div className="absolute bottom-1/4 right-1/4 w-64 h-64 bg-purple-500/5 rounded-full blur-3xl animate-pulse" style={{ animationDelay: '1s' }}></div>
       
-      <Card className="w-full max-w-md holographic-panel border-primary/30 relative z-10 backdrop-blur-md">
->>>>>>> 942e9acc
+      <Card className="w-full max-w-md holographic-panel border-primary/30 relative z-10 backdrop-blur-md mx-4">
         <CardHeader className="text-center">
           <div className="flex justify-center mb-4">
             <div className="w-20 h-20 rounded-lg overflow-hidden border border-primary/50 bg-black/80 relative">
@@ -178,16 +155,25 @@
             
             <Button 
               type="submit" 
-<<<<<<< HEAD
-              className="w-full bg-primary hover:bg-primary/90 text-primary-foreground font-medium py-3 text-base touch-manipulation"
-              disabled={loading || isSubmitting}
+              className="w-full neural-button bg-gradient-to-r from-primary to-secondary hover:from-primary/90 hover:to-secondary/90 text-primary-foreground font-medium font-orbitron tracking-wider py-3 text-base touch-manipulation"
+              disabled={isLoading || isSubmitting}
               style={{ minHeight: '48px' }} // Ensure minimum touch target size
             >
-              {(loading || isSubmitting) ? 'Authenticating...' : 'Access NEXUS'}
+              {(isLoading || isSubmitting) ? (
+                <div className="flex items-center gap-2 justify-center">
+                  <div className="w-4 h-4 border-2 border-transparent border-t-current rounded-full animate-spin"></div>
+                  Authenticating...
+                </div>
+              ) : (
+                <div className="flex items-center gap-2 justify-center">
+                  <div className="w-4 h-4 border border-current rounded-sm"></div>
+                  Initialize NEXUS
+                </div>
+              )}
             </Button>
           </form>
           
-          <div className="mt-4 p-3 bg-muted/10 rounded-lg border border-primary/20">
+          <div className="mt-6 p-4 bg-gradient-to-r from-primary/10 to-secondary/10 rounded-lg border border-primary/20 backdrop-blur-sm">
             <div className="flex items-center justify-center space-x-2 mb-2">
               <div className={`w-2 h-2 rounded-full ${
                 connectionStatus === 'connected' ? 'bg-green-500' :
@@ -200,27 +186,6 @@
                 }
               </p>
             </div>
-            <p className="text-xs text-muted-foreground text-center">
-              Default credentials: admin / Admin123!
-=======
-              className="w-full neural-button bg-gradient-to-r from-primary to-secondary hover:from-primary/90 hover:to-secondary/90 text-primary-foreground font-medium font-orbitron tracking-wider"
-              disabled={isLoading}
-            >
-              {isLoading ? (
-                <div className="flex items-center gap-2">
-                  <div className="w-4 h-4 border-2 border-transparent border-t-current rounded-full animate-spin"></div>
-                  Authenticating...
-                </div>
-              ) : (
-                <div className="flex items-center gap-2">
-                  <div className="w-4 h-4 border border-current rounded-sm"></div>
-                  Initialize NEXUS
-                </div>
-              )}
-            </Button>
-          </form>
-          
-          <div className="mt-6 p-4 bg-gradient-to-r from-primary/10 to-secondary/10 rounded-lg border border-primary/20 backdrop-blur-sm">
             <div className="text-center space-y-2">
               <p className="text-xs text-primary font-orbitron font-bold tracking-wider">
                 DEFAULT ACCESS CREDENTIALS
@@ -241,7 +206,6 @@
           <div className="mt-4 text-center">
             <p className="text-xs text-muted-foreground">
               Powered by H100 GPU Cluster • Secure Neural Architecture
->>>>>>> 942e9acc
             </p>
           </div>
         </CardContent>
