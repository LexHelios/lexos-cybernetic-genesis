
import React from 'react';
<<<<<<< HEAD
import { BarChart3 } from 'lucide-react';
import AnalyticsDashboard from '../components/analytics/AnalyticsDashboard';
=======
import { BarChart3, TrendingUp, PieChart, Activity } from 'lucide-react';
import MetricCard from '../components/dashboard/MetricCard';
>>>>>>> d7cd369b

const Analytics = () => {
  return (
    <div className="p-6 relative min-h-screen">
      {/* Background */}
      <div 
        className="fixed inset-0 opacity-10 bg-gradient-to-br from-matrix-green/10 to-neural-purple/10"
        style={{
          backgroundImage: `url('/lovable-uploads/117c006d-6418-44ac-8918-cf8e34bb18c8.png')`,
          backgroundSize: 'cover',
          backgroundPosition: 'center',
          backgroundRepeat: 'no-repeat'
        }}
      />
      
      <div className="relative z-10">
        <div className="mb-8">
          <div className="flex items-center space-x-4 mb-4">
            <div 
              className="w-12 h-12 rounded-lg flex items-center justify-center border border-matrix-green/50 bg-matrix-green/10 overflow-hidden"
              style={{
                backgroundImage: `url('/lovable-uploads/117c006d-6418-44ac-8918-cf8e34bb18c8.png')`,
                backgroundSize: 'cover',
                backgroundPosition: 'center'
              }}
            >
              <BarChart3 className="w-6 h-6 text-matrix-green opacity-80" />
            </div>
            <div>
              <h1 className="text-3xl font-orbitron font-bold text-matrix-green">
                Analytics
              </h1>
              <p className="text-muted-foreground">
                Advanced data analytics and performance intelligence
              </p>
            </div>
          </div>
        </div>
        
<<<<<<< HEAD
        <AnalyticsDashboard />
=======
        <div className="grid grid-cols-1 md:grid-cols-2 lg:grid-cols-4 gap-6 mb-8">
          <MetricCard
            title="Data Points"
            value="47.2M"
            subtitle="Processed today"
            color="matrix"
            trend="up"
            animate={true}
            backgroundImage="/lovable-uploads/117c006d-6418-44ac-8918-cf8e34bb18c8.png"
          />
          <MetricCard
            title="Accuracy"
            value="99.7%"
            subtitle="Model precision"
            color="electric"
            trend="stable"
            backgroundImage="/lovable-uploads/009716e7-a32f-4488-a637-55942e697dc6.png"
          />
          <MetricCard
            title="Predictions"
            value="1.8K/sec"
            subtitle="Inference rate"
            color="cyber"
            trend="up"
            backgroundImage="/lovable-uploads/d40eaa37-72ac-45c5-bdd9-38ad66993627.png"
          />
          <MetricCard
            title="Insights"
            value="247"
            subtitle="Generated"
            color="neural"
            trend="up"
            backgroundImage="/lovable-uploads/8eca4b1d-83f4-4478-81f6-b3654330923c.png"
          />
        </div>

        <div className="grid grid-cols-1 lg:grid-cols-2 gap-6">
          <div className="holographic-panel p-6 rounded-lg border border-matrix-green/30 bg-matrix-green/5">
            <h2 className="text-xl font-orbitron font-bold text-matrix-green mb-4">Data Processing</h2>
            <div className="space-y-4">
              <div className="flex items-center justify-between p-3 bg-black/20 rounded-lg">
                <div className="flex items-center space-x-3">
                  <TrendingUp className="w-5 h-5 text-matrix-green" />
                  <span>Real-time Analysis</span>
                </div>
                <span className="text-matrix-green">RUNNING</span>
              </div>
              <div className="flex items-center justify-between p-3 bg-black/20 rounded-lg">
                <div className="flex items-center space-x-3">
                  <PieChart className="w-5 h-5 text-electric-blue" />
                  <span>Pattern Recognition</span>
                </div>
                <span className="text-electric-blue">ACTIVE</span>
              </div>
              <div className="flex items-center justify-between p-3 bg-black/20 rounded-lg">
                <div className="flex items-center space-x-3">
                  <Activity className="w-5 h-5 text-cyber-pink" />
                  <span>Predictive Modeling</span>
                </div>
                <span className="text-cyber-pink">LEARNING</span>
              </div>
            </div>
          </div>
          
          <div className="holographic-panel p-6 rounded-lg border border-electric-blue/30 bg-electric-blue/5">
            <h2 className="text-xl font-orbitron font-bold text-electric-blue mb-4">Performance Metrics</h2>
            <div className="space-y-4">
              <div className="flex justify-between items-center">
                <span>Processing Speed</span>
                <div className="flex items-center space-x-2">
                  <div className="w-20 h-2 bg-black/30 rounded-full overflow-hidden">
                    <div className="w-5/6 h-full bg-matrix-green rounded-full"></div>
                  </div>
                  <span className="text-sm">47.2M/day</span>
                </div>
              </div>
              <div className="flex justify-between items-center">
                <span>Model Accuracy</span>
                <div className="flex items-center space-x-2">
                  <div className="w-20 h-2 bg-black/30 rounded-full overflow-hidden">
                    <div className="w-full h-full bg-electric-blue rounded-full"></div>
                  </div>
                  <span className="text-sm">99.7%</span>
                </div>
              </div>
              <div className="flex justify-between items-center">
                <span>Data Quality</span>
                <div className="flex items-center space-x-2">
                  <div className="w-20 h-2 bg-black/30 rounded-full overflow-hidden">
                    <div className="w-4/5 h-full bg-cyber-pink rounded-full"></div>
                  </div>
                  <span className="text-sm">96.3%</span>
                </div>
              </div>
            </div>
          </div>
        </div>
>>>>>>> d7cd369b
      </div>
    </div>
  );
};

export default Analytics;<|MERGE_RESOLUTION|>--- conflicted
+++ resolved
@@ -1,12 +1,7 @@
 
 import React from 'react';
-<<<<<<< HEAD
-import { BarChart3 } from 'lucide-react';
-import AnalyticsDashboard from '../components/analytics/AnalyticsDashboard';
-=======
 import { BarChart3, TrendingUp, PieChart, Activity } from 'lucide-react';
 import MetricCard from '../components/dashboard/MetricCard';
->>>>>>> d7cd369b
 
 const Analytics = () => {
   return (
@@ -46,9 +41,6 @@
           </div>
         </div>
         
-<<<<<<< HEAD
-        <AnalyticsDashboard />
-=======
         <div className="grid grid-cols-1 md:grid-cols-2 lg:grid-cols-4 gap-6 mb-8">
           <MetricCard
             title="Data Points"
@@ -146,7 +138,6 @@
             </div>
           </div>
         </div>
->>>>>>> d7cd369b
       </div>
     </div>
   );
