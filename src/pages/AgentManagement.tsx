
import React, { useState, useEffect } from 'react';
import { Bot, Plus, Brain, Activity, Cpu, Database, Zap, Users, Clock } from 'lucide-react';
import MetricCard from '../components/dashboard/MetricCard';
import AgentCard from '../components/agents/AgentCard';
import TaskSubmissionDialog from '../components/agents/TaskSubmissionDialog';
import ErrorBoundary from '../components/ErrorBoundary';
import { Button } from '../components/ui/button';
import { Input } from '../components/ui/input';
import { Select, SelectContent, SelectItem, SelectTrigger, SelectValue } from '../components/ui/select';
import { Badge } from '../components/ui/badge';
import { useToast } from '../components/ui/use-toast';
import { Agent, SystemStatus } from '../types/api';
import { apiClient } from '../services/api';
import { websocketService } from '../services/websocket';
import { useAgents } from '../hooks/useAgents';

const AgentManagement = () => {
  console.log('AgentManagement: Component rendering...');
  
  const { toast } = useToast();
  const [searchQuery, setSearchQuery] = useState('');
  const [filterStatus, setFilterStatus] = useState('all');
  const [selectedAgent, setSelectedAgent] = useState<Agent | undefined>();
  const [showTaskDialog, setShowTaskDialog] = useState(false);
  const [systemMetrics, setSystemMetrics] = useState<SystemStatus | null>(null);
  
  const { agents, isLoading, error } = useAgents();
  console.log('AgentManagement: useAgents returned - agents:', agents, 'isLoading:', isLoading, 'error:', error);

  // Ensure agents is always an array - multiple layers of protection
  const safeAgents = React.useMemo(() => {
    console.log('AgentManagement: Processing agents for safety - input agents:', agents);
    if (!agents) {
      console.log('AgentManagement: agents is null/undefined, returning empty array');
      return [];
    }
    if (Array.isArray(agents)) {
      console.log('AgentManagement: agents is array with length:', agents.length);
      return agents;
    }
    console.log('AgentManagement: agents is not array, returning empty array. Type:', typeof agents);
    return [];
  }, [agents]);

  // WebSocket connection for real-time updates
  useEffect(() => {
    console.log('AgentManagement: Setting up WebSocket connection...');
    
    try {
      websocketService.connect();

      const unsubscribeSystem = websocketService.subscribe('system_status', (data) => {
        console.log('AgentManagement: System status update:', data);
        setSystemMetrics(data);
      });

      // Request initial status
      setTimeout(() => {
        console.log('AgentManagement: Requesting initial system status...');
        websocketService.send({
          type: 'status_request',
          data: { metrics: true }
        });
      }, 1000);

      return () => {
        console.log('AgentManagement: Cleaning up WebSocket subscription...');
        unsubscribeSystem();
      };
    } catch (error) {
      console.error('AgentManagement: WebSocket setup error:', error);
    }
  }, []);

  const handleTaskSubmit = (agentId: string) => {
    console.log('AgentManagement: Task submit for agent:', agentId);
    try {
      const agent = safeAgents.find(a => a.agent_id === agentId);
      if (agent) {
        setSelectedAgent(agent);
        setShowTaskDialog(true);
      } else {
        console.warn('AgentManagement: Agent not found for task submission:', agentId);
      }
    } catch (error) {
      console.error('AgentManagement: Error in handleTaskSubmit:', error);
    }
  };

  const handleAgentConfigure = (agentId: string) => {
    console.log('AgentManagement: Configure agent:', agentId);
    try {
      toast({
        title: "Agent Configuration",
        description: "Agent configuration interface coming soon...",
      });
    } catch (error) {
      console.error('AgentManagement: Error in handleAgentConfigure:', error);
    }
  };

  const filteredAgents = React.useMemo(() => {
<<<<<<< HEAD
    if (!agents || !Array.isArray(agents)) {
      console.warn('Agents data is not available or not an array:', agents);
      return [];
    }
    
    return agents.filter(agent => {
      const matchesSearch = agent.name.toLowerCase().includes(searchQuery.toLowerCase()) ||
                           agent.description.toLowerCase().includes(searchQuery.toLowerCase());
      const matchesStatus = filterStatus === 'all' || agent.status === filterStatus;
      return matchesSearch && matchesStatus;
    });
  }, [agents, searchQuery, filterStatus]);
=======
    console.log('AgentManagement: Filtering agents - safeAgents:', safeAgents, 'searchQuery:', searchQuery, 'filterStatus:', filterStatus);
    
    if (!Array.isArray(safeAgents)) {
      console.warn('AgentManagement: safeAgents is not an array!', safeAgents);
      return [];
    }
    
    try {
      const filtered = safeAgents.filter(agent => {
        if (!agent) {
          console.warn('AgentManagement: Found null/undefined agent in array');
          return false;
        }
        
        const matchesSearch = (agent.name || '').toLowerCase().includes(searchQuery.toLowerCase()) ||
                             (agent.description || '').toLowerCase().includes(searchQuery.toLowerCase());
        const matchesStatus = filterStatus === 'all' || agent.status === filterStatus;
        return matchesSearch && matchesStatus;
      });
      
      console.log('AgentManagement: Filtered agents result:', filtered);
      return filtered;
    } catch (error) {
      console.error('AgentManagement: Error filtering agents:', error);
      return [];
    }
  }, [safeAgents, searchQuery, filterStatus]);
>>>>>>> 83eb6138

  const getMetricValue = (key: string, fallback: string = '0') => {
    if (!systemMetrics) return fallback;
    return systemMetrics.orchestrator?.[key as keyof typeof systemMetrics.orchestrator]?.toString() || fallback;
  };

  const calculateSystemLoad = () => {
    if (!systemMetrics?.hardware?.cpu) return 0;
    return systemMetrics.hardware.cpu.usage;
  };

  console.log('AgentManagement: About to render - error:', error, 'isLoading:', isLoading, 'filteredAgents.length:', filteredAgents.length);

  if (error) {
    console.log('AgentManagement: Rendering error state');
    return (
      <div className="p-6 text-center">
        <div className="text-red-500 mb-4">
          <Bot className="w-12 h-12 mx-auto mb-2" />
          <h2 className="text-xl font-orbitron">Connection Error</h2>
          <p className="text-sm text-muted-foreground">
            {error}
          </p>
          <p className="text-xs text-muted-foreground mt-2">
            Check console for detailed error information
          </p>
        </div>
      </div>
    );
  }

  return (
    <ErrorBoundary>
      <div className="p-6 relative min-h-screen">
        {/* Background */}
        <div 
          className="fixed inset-0 opacity-10 bg-gradient-to-br from-matrix-green/10 to-electric-blue/10"
          style={{
            backgroundImage: `url('/lovable-uploads/8eca4b1d-83f4-4478-81f6-b3654330923c.png')`,
            backgroundSize: 'cover',
            backgroundPosition: 'center',
            backgroundRepeat: 'no-repeat'
          }}
        />
        
        <div className="relative z-10">
          <div className="mb-8">
            <div className="flex items-center justify-between mb-4">
              <div className="flex items-center space-x-4">
                <div 
                  className="w-12 h-12 rounded-lg flex items-center justify-center border border-matrix-green/50 bg-matrix-green/10 overflow-hidden"
                  style={{
                    backgroundImage: `url('/lovable-uploads/8eca4b1d-83f4-4478-81f6-b3654330923c.png')`,
                    backgroundSize: 'cover',
                    backgroundPosition: 'center'
                  }}
                >
                  <Bot className="w-6 h-6 text-matrix-green opacity-80" />
                </div>
                <div>
                  <h1 className="text-3xl font-orbitron font-bold text-matrix-green">
                    Neural Agents
                  </h1>
                  <p className="text-muted-foreground">
                    Autonomous AI agent orchestration and behavioral management
                  </p>
                </div>
              </div>
              
              <div className="flex items-center space-x-2">
                {websocketService.isConnected() && (
                  <Badge variant="outline" className="border-green-500/50 text-green-400">
                    <Activity className="w-3 h-3 mr-1" />
                    Live
                  </Badge>
                )}
                <Badge variant="outline" className="border-blue-500/50 text-blue-400">
                  <Database className="w-3 h-3 mr-1" />
                  {isLoading ? 'Loading...' : `${safeAgents.length} Agents`}
                </Badge>
              </div>
            </div>
          </div>
          
          {/* Metrics */}
          <div className="grid grid-cols-1 md:grid-cols-2 lg:grid-cols-4 gap-6 mb-8">
            <MetricCard
              title="Active Agents"
              value={getMetricValue('active_agents')}
              subtitle="Currently deployed"
              color="matrix"
              trend="up"
            />
            <MetricCard
              title="Total Tasks"
              value={getMetricValue('total_tasks')}
              subtitle="All time processed"
              color="electric"
            />
            <MetricCard
              title="Queue Length"
              value={getMetricValue('queued_tasks')}
              subtitle="Pending execution"
              color="cyber"
            />
            <MetricCard
              title="System Load"
              value={`${Math.round(calculateSystemLoad())}%`}
              subtitle="CPU utilization"
              color="matrix"
            />
          </div>

          {/* Filters */}
          <div className="flex space-x-4 mb-6">
            <Input
              placeholder="Search agents..."
              value={searchQuery}
              onChange={(e) => {
                console.log('AgentManagement: Search query changed:', e.target.value);
                setSearchQuery(e.target.value);
              }}
              className="max-w-xs"
            />
            <Select value={filterStatus} onValueChange={(value) => {
              console.log('AgentManagement: Filter status changed:', value);
              setFilterStatus(value);
            }}>
              <SelectTrigger className="w-40">
                <SelectValue />
              </SelectTrigger>
              <SelectContent>
                <SelectItem value="all">All Status</SelectItem>
                <SelectItem value="active">Active</SelectItem>
                <SelectItem value="busy">Busy</SelectItem>
                <SelectItem value="inactive">Inactive</SelectItem>
                <SelectItem value="error">Error</SelectItem>
              </SelectContent>
            </Select>
          </div>

          {/* Loading State */}
          {isLoading && (
            <div className="grid grid-cols-1 md:grid-cols-2 lg:grid-cols-3 xl:grid-cols-4 gap-6">
              {[...Array(4)].map((_, i) => (
                <div key={i} className="holographic-panel p-6 rounded-lg border border-matrix-green/30 animate-pulse">
                  <div className="space-y-4">
                    <div className="flex items-center space-x-3">
                      <div className="w-10 h-10 bg-matrix-green/20 rounded-lg" />
                      <div className="space-y-2">
                        <div className="h-4 bg-matrix-green/20 rounded w-24" />
                        <div className="h-3 bg-matrix-green/10 rounded w-32" />
                      </div>
                    </div>
                    <div className="space-y-2">
                      <div className="h-2 bg-matrix-green/20 rounded" />
                      <div className="h-8 bg-matrix-green/10 rounded" />
                    </div>
                  </div>
                </div>
              ))}
            </div>
          )}

          {/* Agent Cards */}
          {!isLoading && (
            <div className="grid grid-cols-1 md:grid-cols-2 lg:grid-cols-3 xl:grid-cols-4 gap-6">
              {filteredAgents.map(agent => (
                <AgentCard
                  key={agent.agent_id}
                  agent={agent}
                  onTaskSubmit={handleTaskSubmit}
                  onConfigure={handleAgentConfigure}
                />
              ))}
              
              {filteredAgents.length === 0 && !isLoading && (
                <div className="col-span-full text-center py-12">
                  <Bot className="w-16 h-16 mx-auto text-muted-foreground mb-4" />
                  <h3 className="text-lg font-medium text-muted-foreground mb-2">
                    No agents found
                  </h3>
                  <p className="text-sm text-muted-foreground mb-4">
                    {searchQuery || filterStatus !== 'all' 
                      ? 'Try adjusting your search or filter criteria'
                      : 'No agents are currently available. Check backend connection.'
                    }
                  </p>
                  <div className="text-xs text-muted-foreground space-y-1">
                    <p>Debug Info:</p>
                    <p>Backend URL: {import.meta.env.VITE_API_BASE_URL || 'http://localhost:3001/api'}</p>
                    <p>WebSocket Connected: {websocketService.isConnected() ? 'Yes' : 'No'}</p>
                    <p>Error: {error || 'None'}</p>
                  </div>
                </div>
              )}
            </div>
          )}

          {/* System Status Panels */}
          <div className="grid grid-cols-1 lg:grid-cols-3 gap-6 mt-8">
            <div className="holographic-panel p-6 rounded-lg border border-matrix-green/30">
              <h2 className="text-xl font-orbitron font-bold text-matrix-green mb-4 flex items-center">
                <Brain className="w-5 h-5 mr-2" />
                Agent Network
              </h2>
              <div className="space-y-3">
                <div className="flex justify-between items-center">
                  <span className="text-sm">Total Agents</span>
                  <span className="text-sm font-mono">{safeAgents.length}</span>
                </div>
                <div className="flex justify-between items-center">
                  <span className="text-sm">Active Connections</span>
                  <span className="text-sm font-mono">{getMetricValue('active_agents')}</span>
                </div>
                <div className="flex justify-between items-center">
                  <span className="text-sm">Task Workers</span>
                  <span className="text-sm font-mono">{getMetricValue('task_workers', '0')}</span>
                </div>
              </div>
            </div>

            <div className="holographic-panel p-6 rounded-lg border border-electric-blue/30">
              <h2 className="text-xl font-orbitron font-bold text-electric-blue mb-4 flex items-center">
                <Activity className="w-5 h-5 mr-2" />
                Task Pipeline
              </h2>
              <div className="space-y-3">
                <div className="flex justify-between items-center">
                  <span className="text-sm">Queued Tasks</span>
                  <span className="text-sm font-mono">{getMetricValue('queued_tasks')}</span>
                </div>
                <div className="flex justify-between items-center">
                  <span className="text-sm">Active Tasks</span>
                  <span className="text-sm font-mono">{getMetricValue('active_tasks')}</span>
                </div>
                <div className="flex justify-between items-center">
                  <span className="text-sm">Completed</span>
                  <span className="text-sm font-mono">{getMetricValue('completed_tasks')}</span>
                </div>
              </div>
            </div>

            <div className="holographic-panel p-6 rounded-lg border border-cyber-pink/30">
              <h2 className="text-xl font-orbitron font-bold text-cyber-pink mb-4 flex items-center">
                <Cpu className="w-5 h-5 mr-2" />
                System Resources
              </h2>
              <div className="space-y-3">
                <div>
                  <div className="flex justify-between items-center mb-1">
                    <span className="text-sm">CPU Usage</span>
                    <span className="text-sm font-mono">{Math.round(calculateSystemLoad())}%</span>
                  </div>
                  <div className="w-full h-2 bg-black/30 rounded-full overflow-hidden">
                    <div 
                      className="h-full bg-cyber-pink rounded-full transition-all duration-300"
                      style={{ width: `${calculateSystemLoad()}%` }}
                    />
                  </div>
                </div>
                <div className="flex justify-between items-center">
                  <span className="text-sm">Memory</span>
                  <span className="text-sm font-mono">
                    {systemMetrics?.hardware?.memory ? 
                      `${systemMetrics.hardware.memory.used} / ${systemMetrics.hardware.memory.total}` : 
                      'N/A'
                    }
                  </span>
                </div>
                <div className="flex justify-between items-center">
                  <span className="text-sm">Uptime</span>
                  <span className="text-sm font-mono">
                    {systemMetrics?.system?.uptime ? 
                      `${Math.floor(systemMetrics.system.uptime / 3600)}h` : 
                      'N/A'
                    }
                  </span>
                </div>
              </div>
            </div>
          </div>
        </div>

        {/* Task Submission Dialog */}
        <TaskSubmissionDialog
          open={showTaskDialog}
          onOpenChange={setShowTaskDialog}
          agent={selectedAgent}
        />
      </div>
    </ErrorBoundary>
  );
};

export default AgentManagement;<|MERGE_RESOLUTION|>--- conflicted
+++ resolved
@@ -101,20 +101,6 @@
   };
 
   const filteredAgents = React.useMemo(() => {
-<<<<<<< HEAD
-    if (!agents || !Array.isArray(agents)) {
-      console.warn('Agents data is not available or not an array:', agents);
-      return [];
-    }
-    
-    return agents.filter(agent => {
-      const matchesSearch = agent.name.toLowerCase().includes(searchQuery.toLowerCase()) ||
-                           agent.description.toLowerCase().includes(searchQuery.toLowerCase());
-      const matchesStatus = filterStatus === 'all' || agent.status === filterStatus;
-      return matchesSearch && matchesStatus;
-    });
-  }, [agents, searchQuery, filterStatus]);
-=======
     console.log('AgentManagement: Filtering agents - safeAgents:', safeAgents, 'searchQuery:', searchQuery, 'filterStatus:', filterStatus);
     
     if (!Array.isArray(safeAgents)) {
@@ -142,7 +128,6 @@
       return [];
     }
   }, [safeAgents, searchQuery, filterStatus]);
->>>>>>> 83eb6138
 
   const getMetricValue = (key: string, fallback: string = '0') => {
     if (!systemMetrics) return fallback;
