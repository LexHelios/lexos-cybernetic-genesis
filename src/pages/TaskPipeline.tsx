--- conflicted
+++ resolved
@@ -1,412 +1,9 @@
-<<<<<<< HEAD
-import React, { useState, useEffect, useCallback, useRef } from 'react';
-import { 
-  ListTodo, Clock, CheckCircle, AlertCircle, Play, Pause, 
-  RefreshCw, Plus, GitBranch, Activity, XCircle, AlertTriangle,
-  ChevronRight, ChevronDown, Trash2, Eye, Settings
-} from 'lucide-react';
-=======
 
 import React from 'react';
 import { ListTodo, Play, Pause, Clock, CheckCircle } from 'lucide-react';
->>>>>>> d7cd369b
 import MetricCard from '../components/dashboard/MetricCard';
-import { Button } from '../components/ui/button';
-import { Card, CardContent, CardHeader, CardTitle } from '../components/ui/card';
-import { Badge } from '../components/ui/badge';
-import { Tabs, TabsContent, TabsList, TabsTrigger } from '../components/ui/tabs';
-import { Dialog, DialogContent, DialogHeader, DialogTitle, DialogTrigger } from '../components/ui/dialog';
-import { Input } from '../components/ui/input';
-import { Label } from '../components/ui/label';
-import { Select, SelectContent, SelectItem, SelectTrigger, SelectValue } from '../components/ui/select';
-import { Textarea } from '../components/ui/textarea';
-import { ScrollArea } from '../components/ui/scroll-area';
-import { toast } from 'sonner';
-import WorkflowBuilder from '../components/pipeline/WorkflowBuilder';
-import TaskExecutionDetails from '../components/pipeline/TaskExecutionDetails';
-import QueueMonitor from '../components/pipeline/QueueMonitor';
-
-interface Task {
-  id: string;
-  queueName: string;
-  status: 'queued' | 'running' | 'completed' | 'failed' | 'cancelled' | 'retrying';
-  priority: number;
-  createdAt: string;
-  startedAt?: string;
-  completedAt?: string;
-  duration?: number;
-  data: {
-    type: string;
-    config?: any;
-  };
-  result?: any;
-  error?: string;
-  retries?: number;
-  maxRetries?: number;
-}
-
-interface Queue {
-  name: string;
-  pending: number;
-  active: number;
-  paused: boolean;
-  totalProcessed: number;
-  successRate: number;
-}
-
-interface WorkflowInstance {
-  id: string;
-  workflowId: string;
-  status: string;
-  startedAt: string;
-  completedAt?: string;
-  duration?: number;
-  nodeStates: Array<{
-    id: string;
-    status: string;
-    startedAt?: string;
-    completedAt?: string;
-  }>;
-  executionPath: Array<{
-    nodeId: string;
-    timestamp: string;
-  }>;
-}
 
 const TaskPipeline = () => {
-  const [tasks, setTasks] = useState<Map<string, Task>>(new Map());
-  const [queues, setQueues] = useState<Map<string, Queue>>(new Map());
-  const [workflows, setWorkflows] = useState<any[]>([]);
-  const [workflowInstances, setWorkflowInstances] = useState<Map<string, WorkflowInstance>>(new Map());
-  const [selectedTask, setSelectedTask] = useState<Task | null>(null);
-  const [selectedWorkflow, setSelectedWorkflow] = useState<any | null>(null);
-  const [createTaskOpen, setCreateTaskOpen] = useState(false);
-  const [createQueueOpen, setCreateQueueOpen] = useState(false);
-  const [stats, setStats] = useState<any>(null);
-  const ws = useRef<WebSocket | null>(null);
-
-  // Connect to WebSocket
-  useEffect(() => {
-    const connectWebSocket = () => {
-      const wsUrl = `ws://localhost:3001`;
-      ws.current = new WebSocket(wsUrl);
-
-      ws.current.onopen = () => {
-        console.log('Connected to Task Pipeline WebSocket');
-        // Subscribe to all events
-        ws.current?.send(JSON.stringify({
-          type: 'subscribe',
-          topics: ['all']
-        }));
-      };
-
-      ws.current.onmessage = (event) => {
-        const message = JSON.parse(event.data);
-        handleWebSocketMessage(message);
-      };
-
-      ws.current.onerror = (error) => {
-        console.error('WebSocket error:', error);
-      };
-
-      ws.current.onclose = () => {
-        console.log('WebSocket disconnected, reconnecting...');
-        setTimeout(connectWebSocket, 3000);
-      };
-    };
-
-    connectWebSocket();
-
-    return () => {
-      ws.current?.close();
-    };
-  }, []);
-
-  const handleWebSocketMessage = (message: any) => {
-    switch (message.type) {
-      case 'initial_state':
-        // Initialize state with server data
-        if (message.data.queues) {
-          const queueMap = new Map<string, Queue>();
-          Object.entries(message.data.queues.queues).forEach(([name, queue]: [string, any]) => {
-            queueMap.set(name, queue);
-          });
-          setQueues(queueMap);
-          setStats(message.data.queues.global);
-        }
-        break;
-
-      case 'task:enqueued':
-      case 'task:started':
-      case 'task:completed':
-      case 'task:failed':
-      case 'task:retrying':
-      case 'task:cancelled':
-        const task = message.data.task;
-        setTasks(prev => new Map(prev).set(task.id, task));
-        
-        // Update queue stats
-        if (message.data.queueStats) {
-          setQueues(prev => new Map(prev).set(task.queueName, message.data.queueStats));
-        }
-        break;
-
-      case 'queue:paused':
-      case 'queue:resumed':
-        if (message.data.queueStats) {
-          setQueues(prev => new Map(prev).set(message.data.queueName, message.data.queueStats));
-        }
-        break;
-
-      case 'workflow:started':
-      case 'workflow:completed':
-      case 'workflow:failed':
-      case 'workflow:cancelled':
-        const instance = message.data.instance;
-        setWorkflowInstances(prev => new Map(prev).set(instance.id, instance));
-        break;
-
-      case 'node:started':
-      case 'node:completed':
-      case 'node:failed':
-        // Update workflow instance node states
-        const { instanceId, nodeId, nodeState } = message.data;
-        setWorkflowInstances(prev => {
-          const newMap = new Map(prev);
-          const instance = newMap.get(instanceId);
-          if (instance) {
-            const nodeIndex = instance.nodeStates.findIndex(n => n.id === nodeId);
-            if (nodeIndex >= 0) {
-              instance.nodeStates[nodeIndex] = { id: nodeId, ...nodeState };
-            }
-          }
-          return newMap;
-        });
-        break;
-
-      case 'stats':
-        setStats(message.data);
-        break;
-    }
-  };
-
-  // Fetch initial data
-  useEffect(() => {
-    fetchQueues();
-    fetchWorkflows();
-    fetchStats();
-  }, []);
-
-  const fetchQueues = async () => {
-    try {
-      const response = await fetch('/api/pipeline/queues', {
-        headers: {
-          'Authorization': `Bearer ${localStorage.getItem('token')}`
-        }
-      });
-      const data = await response.json();
-      
-      const queueMap = new Map<string, Queue>();
-      Object.entries(data.queues).forEach(([name, queue]: [string, any]) => {
-        queueMap.set(name, queue);
-      });
-      setQueues(queueMap);
-      setStats(data.global);
-    } catch (error) {
-      console.error('Failed to fetch queues:', error);
-    }
-  };
-
-  const fetchWorkflows = async () => {
-    try {
-      const response = await fetch('/api/pipeline/workflows', {
-        headers: {
-          'Authorization': `Bearer ${localStorage.getItem('token')}`
-        }
-      });
-      const data = await response.json();
-      setWorkflows(data.workflows);
-    } catch (error) {
-      console.error('Failed to fetch workflows:', error);
-    }
-  };
-
-  const fetchStats = async () => {
-    try {
-      const response = await fetch('/api/pipeline/stats', {
-        headers: {
-          'Authorization': `Bearer ${localStorage.getItem('token')}`
-        }
-      });
-      const data = await response.json();
-      setStats(data.queues.global);
-    } catch (error) {
-      console.error('Failed to fetch stats:', error);
-    }
-  };
-
-  const createTask = async (taskData: any) => {
-    try {
-      const response = await fetch('/api/pipeline/tasks', {
-        method: 'POST',
-        headers: {
-          'Authorization': `Bearer ${localStorage.getItem('token')}`,
-          'Content-Type': 'application/json'
-        },
-        body: JSON.stringify(taskData)
-      });
-      
-      if (response.ok) {
-        toast.success('Task created successfully');
-        setCreateTaskOpen(false);
-      } else {
-        const error = await response.json();
-        toast.error(error.message || 'Failed to create task');
-      }
-    } catch (error) {
-      toast.error('Failed to create task');
-    }
-  };
-
-  const createQueue = async (queueData: any) => {
-    try {
-      const response = await fetch('/api/pipeline/queues', {
-        method: 'POST',
-        headers: {
-          'Authorization': `Bearer ${localStorage.getItem('token')}`,
-          'Content-Type': 'application/json'
-        },
-        body: JSON.stringify(queueData)
-      });
-      
-      if (response.ok) {
-        toast.success('Queue created successfully');
-        setCreateQueueOpen(false);
-        fetchQueues();
-      } else {
-        const error = await response.json();
-        toast.error(error.message || 'Failed to create queue');
-      }
-    } catch (error) {
-      toast.error('Failed to create queue');
-    }
-  };
-
-  const pauseQueue = async (queueName: string) => {
-    try {
-      await fetch(`/api/pipeline/queues/${queueName}/pause`, {
-        method: 'POST',
-        headers: {
-          'Authorization': `Bearer ${localStorage.getItem('token')}`
-        }
-      });
-      toast.success(`Queue ${queueName} paused`);
-    } catch (error) {
-      toast.error('Failed to pause queue');
-    }
-  };
-
-  const resumeQueue = async (queueName: string) => {
-    try {
-      await fetch(`/api/pipeline/queues/${queueName}/resume`, {
-        method: 'POST',
-        headers: {
-          'Authorization': `Bearer ${localStorage.getItem('token')}`
-        }
-      });
-      toast.success(`Queue ${queueName} resumed`);
-    } catch (error) {
-      toast.error('Failed to resume queue');
-    }
-  };
-
-  const clearQueue = async (queueName: string) => {
-    try {
-      await fetch(`/api/pipeline/queues/${queueName}/clear`, {
-        method: 'DELETE',
-        headers: {
-          'Authorization': `Bearer ${localStorage.getItem('token')}`
-        }
-      });
-      toast.success(`Queue ${queueName} cleared`);
-    } catch (error) {
-      toast.error('Failed to clear queue');
-    }
-  };
-
-  const cancelTask = async (taskId: string) => {
-    try {
-      await fetch(`/api/pipeline/tasks/${taskId}/cancel`, {
-        method: 'POST',
-        headers: {
-          'Authorization': `Bearer ${localStorage.getItem('token')}`
-        }
-      });
-      toast.success('Task cancelled');
-    } catch (error) {
-      toast.error('Failed to cancel task');
-    }
-  };
-
-  const executeWorkflow = async (workflowId: string, input: any) => {
-    try {
-      const response = await fetch(`/api/pipeline/workflows/${workflowId}/execute`, {
-        method: 'POST',
-        headers: {
-          'Authorization': `Bearer ${localStorage.getItem('token')}`,
-          'Content-Type': 'application/json'
-        },
-        body: JSON.stringify({ input })
-      });
-      
-      if (response.ok) {
-        toast.success('Workflow execution started');
-      } else {
-        const error = await response.json();
-        toast.error(error.message || 'Failed to execute workflow');
-      }
-    } catch (error) {
-      toast.error('Failed to execute workflow');
-    }
-  };
-
-  const getStatusIcon = (status: string) => {
-    switch (status) {
-      case 'queued':
-        return <Clock className="w-4 h-4 text-muted-foreground" />;
-      case 'running':
-        return <Activity className="w-4 h-4 text-electric-blue animate-pulse" />;
-      case 'completed':
-        return <CheckCircle className="w-4 h-4 text-matrix-green" />;
-      case 'failed':
-        return <XCircle className="w-4 h-4 text-red-500" />;
-      case 'cancelled':
-        return <AlertCircle className="w-4 h-4 text-warning-orange" />;
-      case 'retrying':
-        return <RefreshCw className="w-4 h-4 text-yellow-500 animate-spin" />;
-      default:
-        return <Clock className="w-4 h-4 text-muted-foreground" />;
-    }
-  };
-
-  const getStatusBadge = (status: string) => {
-    const variants: Record<string, any> = {
-      queued: 'secondary',
-      running: 'default',
-      completed: 'success',
-      failed: 'destructive',
-      cancelled: 'warning',
-      retrying: 'warning'
-    };
-    
-    return (
-      <Badge variant={variants[status] || 'secondary'} className="gap-1">
-        {getStatusIcon(status)}
-        {status}
-      </Badge>
-    );
-  };
-
   return (
     <div className="p-6 relative min-h-screen">
       {/* Background */}
@@ -422,142 +19,17 @@
       
       <div className="relative z-10">
         <div className="mb-8">
-          <div className="flex items-center justify-between mb-4">
-            <div className="flex items-center space-x-4">
-              <div 
-                className="w-12 h-12 rounded-lg flex items-center justify-center border border-electric-blue/50 bg-electric-blue/10 overflow-hidden"
-                style={{
-                  backgroundImage: `url('/lovable-uploads/8eca4b1d-83f4-4478-81f6-b3654330923c.png')`,
-                  backgroundSize: 'cover',
-                  backgroundPosition: 'center'
-                }}
-              >
-                <ListTodo className="w-6 h-6 text-electric-blue opacity-80" />
-              </div>
-              <div>
-                <h1 className="text-3xl font-orbitron font-bold text-electric-blue">
-                  Task Pipeline
-                </h1>
-                <p className="text-muted-foreground">
-                  Real-time task execution and workflow management
-                </p>
-              </div>
+          <div className="flex items-center space-x-4 mb-4">
+            <div 
+              className="w-12 h-12 rounded-lg flex items-center justify-center border border-electric-blue/50 bg-electric-blue/10 overflow-hidden"
+              style={{
+                backgroundImage: `url('/lovable-uploads/8eca4b1d-83f4-4478-81f6-b3654330923c.png')`,
+                backgroundSize: 'cover',
+                backgroundPosition: 'center'
+              }}
+            >
+              <ListTodo className="w-6 h-6 text-electric-blue opacity-80" />
             </div>
-<<<<<<< HEAD
-            
-            <div className="flex space-x-2">
-              <Dialog open={createQueueOpen} onOpenChange={setCreateQueueOpen}>
-                <DialogTrigger asChild>
-                  <Button variant="outline">
-                    <Plus className="w-4 h-4 mr-2" />
-                    Create Queue
-                  </Button>
-                </DialogTrigger>
-                <DialogContent>
-                  <DialogHeader>
-                    <DialogTitle>Create New Queue</DialogTitle>
-                  </DialogHeader>
-                  <form onSubmit={(e) => {
-                    e.preventDefault();
-                    const formData = new FormData(e.currentTarget);
-                    createQueue({
-                      name: formData.get('name'),
-                      options: {
-                        priority: parseInt(formData.get('priority') as string),
-                        concurrency: parseInt(formData.get('concurrency') as string)
-                      }
-                    });
-                  }} className="space-y-4">
-                    <div>
-                      <Label htmlFor="name">Queue Name</Label>
-                      <Input id="name" name="name" required />
-                    </div>
-                    <div>
-                      <Label htmlFor="priority">Priority</Label>
-                      <Input id="priority" name="priority" type="number" defaultValue="50" required />
-                    </div>
-                    <div>
-                      <Label htmlFor="concurrency">Concurrency</Label>
-                      <Input id="concurrency" name="concurrency" type="number" defaultValue="5" required />
-                    </div>
-                    <Button type="submit" className="w-full">Create Queue</Button>
-                  </form>
-                </DialogContent>
-              </Dialog>
-              
-              <Dialog open={createTaskOpen} onOpenChange={setCreateTaskOpen}>
-                <DialogTrigger asChild>
-                  <Button>
-                    <Plus className="w-4 h-4 mr-2" />
-                    Create Task
-                  </Button>
-                </DialogTrigger>
-                <DialogContent>
-                  <DialogHeader>
-                    <DialogTitle>Create New Task</DialogTitle>
-                  </DialogHeader>
-                  <form onSubmit={(e) => {
-                    e.preventDefault();
-                    const formData = new FormData(e.currentTarget);
-                    createTask({
-                      queueName: formData.get('queue'),
-                      data: {
-                        type: formData.get('type'),
-                        config: JSON.parse(formData.get('config') as string || '{}')
-                      },
-                      options: {
-                        priority: parseInt(formData.get('priority') as string)
-                      }
-                    });
-                  }} className="space-y-4">
-                    <div>
-                      <Label htmlFor="queue">Queue</Label>
-                      <Select name="queue" defaultValue="default">
-                        <SelectTrigger>
-                          <SelectValue />
-                        </SelectTrigger>
-                        <SelectContent>
-                          {Array.from(queues.keys()).map(name => (
-                            <SelectItem key={name} value={name}>{name}</SelectItem>
-                          ))}
-                        </SelectContent>
-                      </Select>
-                    </div>
-                    <div>
-                      <Label htmlFor="type">Task Type</Label>
-                      <Select name="type" defaultValue="shell">
-                        <SelectTrigger>
-                          <SelectValue />
-                        </SelectTrigger>
-                        <SelectContent>
-                          <SelectItem value="shell">Shell Command</SelectItem>
-                          <SelectItem value="http-request">HTTP Request</SelectItem>
-                          <SelectItem value="file-read">File Read</SelectItem>
-                          <SelectItem value="file-write">File Write</SelectItem>
-                          <SelectItem value="data-transform">Data Transform</SelectItem>
-                          <SelectItem value="compute">Compute</SelectItem>
-                          <SelectItem value="delay">Delay</SelectItem>
-                        </SelectContent>
-                      </Select>
-                    </div>
-                    <div>
-                      <Label htmlFor="priority">Priority</Label>
-                      <Input id="priority" name="priority" type="number" defaultValue="0" required />
-                    </div>
-                    <div>
-                      <Label htmlFor="config">Configuration (JSON)</Label>
-                      <Textarea 
-                        id="config" 
-                        name="config" 
-                        placeholder='{"command": "echo Hello World"}'
-                        rows={4}
-                      />
-                    </div>
-                    <Button type="submit" className="w-full">Create Task</Button>
-                  </form>
-                </DialogContent>
-              </Dialog>
-=======
             <div>
               <h1 className="text-3xl font-orbitron font-bold text-electric-blue">
                 Task Pipeline
@@ -565,36 +37,13 @@
               <p className="text-muted-foreground">
                 Autonomous task orchestration and execution monitoring
               </p>
->>>>>>> d7cd369b
             </div>
           </div>
         </div>
         
-        {/* Metrics */}
         <div className="grid grid-cols-1 md:grid-cols-2 lg:grid-cols-4 gap-6 mb-8">
           <MetricCard
             title="Active Tasks"
-<<<<<<< HEAD
-            value={stats?.totalActive || 0}
-            subtitle="Currently executing"
-            color="electric"
-            trend="up"
-            animate={true}
-            backgroundImage="/lovable-uploads/117c006d-6418-44ac-8918-cf8e34bb18c8.png"
-          />
-          <MetricCard
-            title="Queued Tasks"
-            value={stats?.totalPending || 0}
-            subtitle="Waiting to execute"
-            color="warning"
-            trend="stable"
-            backgroundImage="/lovable-uploads/d40eaa37-72ac-45c5-bdd9-38ad66993627.png"
-          />
-          <MetricCard
-            title="Total Processed"
-            value={stats?.totalProcessed || 0}
-            subtitle="All time"
-=======
             value="42"
             subtitle="Currently running"
             color="electric"
@@ -606,181 +55,11 @@
             title="Completed"
             value="1,847"
             subtitle="Successfully finished"
->>>>>>> d7cd369b
             color="matrix"
             trend="up"
             backgroundImage="/lovable-uploads/d40eaa37-72ac-45c5-bdd9-38ad66993627.png"
           />
           <MetricCard
-<<<<<<< HEAD
-            title="Active Queues"
-            value={stats?.totalQueues || 0}
-            subtitle="Task queues"
-            color="matrix"
-            trend="up"
-            backgroundImage="/lovable-uploads/009716e7-a32f-4488-a637-55942e697dc6.png"
-          />
-        </div>
-
-        {/* Main Content */}
-        <Tabs defaultValue="queues" className="space-y-4">
-          <TabsList className="grid w-full grid-cols-4">
-            <TabsTrigger value="queues">Queues</TabsTrigger>
-            <TabsTrigger value="tasks">Tasks</TabsTrigger>
-            <TabsTrigger value="workflows">Workflows</TabsTrigger>
-            <TabsTrigger value="builder">Workflow Builder</TabsTrigger>
-          </TabsList>
-
-          <TabsContent value="queues" className="space-y-4">
-            <div className="grid grid-cols-1 lg:grid-cols-2 gap-6">
-              {Array.from(queues.entries()).map(([name, queue]) => (
-                <QueueMonitor
-                  key={name}
-                  queue={queue}
-                  name={name}
-                  onPause={() => pauseQueue(name)}
-                  onResume={() => resumeQueue(name)}
-                  onClear={() => clearQueue(name)}
-                />
-              ))}
-            </div>
-          </TabsContent>
-
-          <TabsContent value="tasks" className="space-y-4">
-            <Card>
-              <CardHeader>
-                <CardTitle>Recent Tasks</CardTitle>
-              </CardHeader>
-              <CardContent>
-                <ScrollArea className="h-[600px]">
-                  <div className="space-y-2">
-                    {Array.from(tasks.values())
-                      .sort((a, b) => new Date(b.createdAt).getTime() - new Date(a.createdAt).getTime())
-                      .slice(0, 50)
-                      .map(task => (
-                        <div
-                          key={task.id}
-                          className="flex items-center justify-between p-3 rounded-lg border border-electric-blue/20 bg-black/20 hover:bg-black/30 cursor-pointer transition-colors"
-                          onClick={() => setSelectedTask(task)}
-                        >
-                          <div className="flex items-center space-x-3">
-                            {getStatusIcon(task.status)}
-                            <div>
-                              <p className="font-medium">{task.data.type}</p>
-                              <p className="text-sm text-muted-foreground">
-                                Queue: {task.queueName} • Priority: {task.priority}
-                              </p>
-                            </div>
-                          </div>
-                          <div className="flex items-center space-x-2">
-                            {getStatusBadge(task.status)}
-                            {task.status === 'running' && (
-                              <Button
-                                size="sm"
-                                variant="ghost"
-                                onClick={(e) => {
-                                  e.stopPropagation();
-                                  cancelTask(task.id);
-                                }}
-                              >
-                                <XCircle className="w-4 h-4" />
-                              </Button>
-                            )}
-                          </div>
-                        </div>
-                      ))}
-                  </div>
-                </ScrollArea>
-              </CardContent>
-            </Card>
-          </TabsContent>
-
-          <TabsContent value="workflows" className="space-y-4">
-            <div className="grid grid-cols-1 lg:grid-cols-2 gap-6">
-              <Card>
-                <CardHeader>
-                  <CardTitle>Available Workflows</CardTitle>
-                </CardHeader>
-                <CardContent>
-                  <ScrollArea className="h-[500px]">
-                    <div className="space-y-2">
-                      {workflows.map(workflow => (
-                        <div
-                          key={workflow.id}
-                          className="p-3 rounded-lg border border-cyber-pink/20 bg-black/20 hover:bg-black/30 cursor-pointer transition-colors"
-                          onClick={() => setSelectedWorkflow(workflow)}
-                        >
-                          <div className="flex items-center justify-between">
-                            <div>
-                              <p className="font-medium">{workflow.name}</p>
-                              <p className="text-sm text-muted-foreground">
-                                {workflow.nodeCount} nodes • {workflow.edgeCount} edges
-                              </p>
-                            </div>
-                            <Button
-                              size="sm"
-                              onClick={(e) => {
-                                e.stopPropagation();
-                                executeWorkflow(workflow.id, {});
-                              }}
-                            >
-                              <Play className="w-4 h-4 mr-1" />
-                              Execute
-                            </Button>
-                          </div>
-                        </div>
-                      ))}
-                    </div>
-                  </ScrollArea>
-                </CardContent>
-              </Card>
-
-              <Card>
-                <CardHeader>
-                  <CardTitle>Workflow Instances</CardTitle>
-                </CardHeader>
-                <CardContent>
-                  <ScrollArea className="h-[500px]">
-                    <div className="space-y-2">
-                      {Array.from(workflowInstances.values())
-                        .sort((a, b) => new Date(b.startedAt).getTime() - new Date(a.startedAt).getTime())
-                        .map(instance => (
-                          <div
-                            key={instance.id}
-                            className="p-3 rounded-lg border border-matrix-green/20 bg-black/20"
-                          >
-                            <div className="flex items-center justify-between mb-2">
-                              <p className="font-medium text-sm">{instance.id.slice(0, 8)}</p>
-                              {getStatusBadge(instance.status)}
-                            </div>
-                            <div className="space-y-1">
-                              <p className="text-xs text-muted-foreground">
-                                Started: {new Date(instance.startedAt).toLocaleTimeString()}
-                              </p>
-                              {instance.completedAt && (
-                                <p className="text-xs text-muted-foreground">
-                                  Duration: {(instance.duration! / 1000).toFixed(2)}s
-                                </p>
-                              )}
-                            </div>
-                            <div className="mt-2 flex flex-wrap gap-1">
-                              {instance.nodeStates.map(node => (
-                                <div
-                                  key={node.id}
-                                  className="flex items-center space-x-1"
-                                >
-                                  {getStatusIcon(node.status)}
-                                  <span className="text-xs">{node.id}</span>
-                                </div>
-                              ))}
-                            </div>
-                          </div>
-                        ))}
-                    </div>
-                  </ScrollArea>
-                </CardContent>
-              </Card>
-=======
             title="Queue Depth"
             value="156"
             subtitle="Pending execution"
@@ -856,22 +135,9 @@
                   <span className="text-sm">33%</span>
                 </div>
               </div>
->>>>>>> d7cd369b
             </div>
-          </TabsContent>
-
-          <TabsContent value="builder">
-            <WorkflowBuilder />
-          </TabsContent>
-        </Tabs>
-
-        {/* Task Details Dialog */}
-        {selectedTask && (
-          <TaskExecutionDetails
-            task={selectedTask}
-            onClose={() => setSelectedTask(null)}
-          />
-        )}
+          </div>
+        </div>
       </div>
     </div>
   );
