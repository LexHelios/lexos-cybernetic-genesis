
<<<<<<< HEAD
import React, { useState, useEffect } from 'react';
import { MessageSquare, Radio, Wifi, Users, Bell, AlertCircle } from 'lucide-react';
=======
import React from 'react';
import { MessageSquare, Radio, Satellite, Signal } from 'lucide-react';
>>>>>>> d7cd369b
import MetricCard from '../components/dashboard/MetricCard';
import { Tabs, TabsContent, TabsList, TabsTrigger } from '../components/ui/tabs';
import MessagingInterface from '../components/communications/MessagingInterface';
import SystemAlerts from '../components/communications/SystemAlerts';
import NotificationCenter from '../components/communications/NotificationCenter';

const Communications = () => {
  const [messageStats, setMessageStats] = useState({
    activeChannels: 0,
    throughput: 0,
    latency: 0,
    efficiency: 0,
  });

  useEffect(() => {
    // Fetch real stats from backend
    fetchCommunicationStats();
    
    // Set up WebSocket for real-time updates
    const ws = new WebSocket(`ws://localhost:3001`);
    
    ws.onmessage = (event) => {
      const data = JSON.parse(event.data);
      if (data.type === 'communication:stats') {
        setMessageStats(data.stats);
      }
    };

    return () => {
      ws.close();
    };
  }, []);

  const fetchCommunicationStats = async () => {
    try {
      // This would be a real API call
      // For now, using placeholder data
      setMessageStats({
        activeChannels: 47,
        throughput: 15300,
        latency: 12,
        efficiency: 99.1,
      });
    } catch (error) {
      console.error('Failed to fetch communication stats:', error);
    }
  };

  return (
    <div className="p-6 relative min-h-screen">
      {/* Background */}
      <div 
        className="fixed inset-0 opacity-10 bg-gradient-to-br from-electric-blue/10 to-cyber-pink/10"
        style={{
          backgroundImage: `url('/lovable-uploads/d5f83983-511a-48b6-af8e-060d6c092d79.png')`,
          backgroundSize: 'cover',
          backgroundPosition: 'center',
          backgroundRepeat: 'no-repeat'
        }}
      />
      
      <div className="relative z-10">
        <div className="mb-8">
<<<<<<< HEAD
          <div className="flex items-center justify-between mb-4">
            <div className="flex items-center space-x-4">
              <div 
                className="w-12 h-12 rounded-lg flex items-center justify-center border border-matrix-green/50 bg-matrix-green/10 overflow-hidden"
                style={{
                  backgroundImage: `url('/lovable-uploads/8eca4b1d-83f4-4478-81f6-b3654330923c.png')`,
                  backgroundSize: 'cover',
                  backgroundPosition: 'center'
                }}
              >
                <MessageSquare className="w-6 h-6 text-matrix-green opacity-80" />
              </div>
              <div>
                <h1 className="text-3xl font-orbitron font-bold text-matrix-green">
                  Communications Hub
                </h1>
                <p className="text-muted-foreground">
                  Real-time messaging, notifications, and system alerts
                </p>
              </div>
            </div>
            
            {/* Notification Center in header */}
            <div className="flex items-center gap-2">
              <NotificationCenter />
              {/* Test button for demo - remove in production */}
              <button
                onClick={async () => {
                  const token = localStorage.getItem('auth_token');
                  // Create test notification
                  await fetch('/api/notifications', {
                    method: 'POST',
                    headers: {
                      'Authorization': `Bearer ${token}`,
                      'Content-Type': 'application/json',
                    },
                    body: JSON.stringify({
                      type: 'test',
                      title: 'Test Notification',
                      message: 'This is a test notification from the Communications Hub',
                      priority: 'normal',
                    }),
                  });
                  // Create test alert
                  await fetch('/api/alerts', {
                    method: 'POST',
                    headers: {
                      'Authorization': `Bearer ${token}`,
                      'Content-Type': 'application/json',
                    },
                    body: JSON.stringify({
                      alertType: 'system',
                      severity: 'high',
                      title: 'High CPU Usage Detected',
                      message: 'CPU usage has exceeded 90% threshold',
                      component: 'cpu',
                    }),
                  });
                }}
                className="px-3 py-1 text-xs bg-primary/20 hover:bg-primary/30 rounded"
              >
                Test Notifications
              </button>
=======
          <div className="flex items-center space-x-4 mb-4">
            <div 
              className="w-12 h-12 rounded-lg flex items-center justify-center border border-electric-blue/50 bg-electric-blue/10 overflow-hidden"
              style={{
                backgroundImage: `url('/lovable-uploads/d5f83983-511a-48b6-af8e-060d6c092d79.png')`,
                backgroundSize: 'cover',
                backgroundPosition: 'center'
              }}
            >
              <MessageSquare className="w-6 h-6 text-electric-blue opacity-80" />
            </div>
            <div>
              <h1 className="text-3xl font-orbitron font-bold text-electric-blue">
                Communications
              </h1>
              <p className="text-muted-foreground">
                Neural network communication protocols and data transmission
              </p>
>>>>>>> d7cd369b
            </div>
          </div>
        </div>
        
        <div className="grid grid-cols-1 md:grid-cols-2 lg:grid-cols-4 gap-6 mb-8">
          <MetricCard
            title="Active Channels"
<<<<<<< HEAD
            value={messageStats.activeChannels.toString()}
=======
            value="247"
>>>>>>> d7cd369b
            subtitle="Communication links"
            color="electric"
            trend="up"
            animate={true}
            backgroundImage="/lovable-uploads/d5f83983-511a-48b6-af8e-060d6c092d79.png"
          />
          <MetricCard
<<<<<<< HEAD
            title="Message Throughput"
            value={`${(messageStats.throughput / 1000).toFixed(1)}k`}
            subtitle="Messages/min"
            color="electric"
            trend="up"
            backgroundImage="/lovable-uploads/117c006d-6418-44ac-8918-cf8e34bb18c8.png"
          />
          <MetricCard
            title="Network Latency"
            value={`${messageStats.latency}ms`}
=======
            title="Messages/sec"
            value="18.7K"
            subtitle="Throughput rate"
            color="cyber"
            trend="stable"
            backgroundImage="/lovable-uploads/117c006d-6418-44ac-8918-cf8e34bb18c8.png"
          />
          <MetricCard
            title="Latency"
            value="0.8ms"
>>>>>>> d7cd369b
            subtitle="Average delay"
            color="matrix"
            trend="down"
            backgroundImage="/lovable-uploads/009716e7-a32f-4488-a637-55942e697dc6.png"
          />
          <MetricCard
<<<<<<< HEAD
            title="Protocol Efficiency"
            value={`${messageStats.efficiency}%`}
            subtitle="Success rate"
            color="matrix"
            trend="stable"
            backgroundImage="/lovable-uploads/d5f83983-511a-48b6-af8e-060d6c092d79.png"
          />
        </div>

        <Tabs defaultValue="messages" className="space-y-4">
          <TabsList className="grid w-full grid-cols-3 lg:w-[400px]">
            <TabsTrigger value="messages" className="flex items-center gap-2">
              <MessageSquare className="w-4 h-4" />
              Messages
            </TabsTrigger>
            <TabsTrigger value="alerts" className="flex items-center gap-2">
              <AlertCircle className="w-4 h-4" />
              System Alerts
            </TabsTrigger>
            <TabsTrigger value="network" className="flex items-center gap-2">
              <Radio className="w-4 h-4" />
              Network
            </TabsTrigger>
          </TabsList>
          
          <TabsContent value="messages" className="space-y-4">
            <MessagingInterface />
          </TabsContent>
          
          <TabsContent value="alerts" className="space-y-4">
            <SystemAlerts />
          </TabsContent>
          
          <TabsContent value="network" className="space-y-4">
            <div className="grid grid-cols-1 lg:grid-cols-2 gap-6">
              <div className="holographic-panel p-6 rounded-lg border border-matrix-green/30 bg-matrix-green/5">
                <h2 className="text-xl font-orbitron font-bold text-matrix-green mb-4">Communication Mesh</h2>
                <div className="space-y-4">
                  {[
                    { agent: "Consciousness Agent", messages: 2847, status: "active" },
                    { agent: "Research Agent", messages: 1932, status: "active" },
                    { agent: "Executor Agent", messages: 1456, status: "standby" },
                    { agent: "Gemma 3N", messages: 987, status: "active" }
                  ].map((agent, index) => (
                    <div key={index} className="flex items-center justify-between p-3 bg-black/20 rounded-lg">
                      <div className="flex items-center space-x-3">
                        <div className={`w-3 h-3 rounded-full ${agent.status === 'active' ? 'bg-matrix-green neural-pulse' : 'bg-warning-orange'}`} />
                        <span className="text-sm font-medium">{agent.agent}</span>
                      </div>
                      <div className="flex items-center space-x-4">
                        <span className="text-sm text-muted-foreground">{agent.messages} msgs</span>
                        <Radio className="w-4 h-4 text-matrix-green" />
                      </div>
                    </div>
                  ))}
                </div>
              </div>
              
              <div className="holographic-panel p-6 rounded-lg border border-electric-blue/30 bg-electric-blue/5">
                <h2 className="text-xl font-orbitron font-bold text-electric-blue mb-4">Network Topology</h2>
                <div className="flex items-center justify-center h-48 bg-black/20 rounded-lg border border-electric-blue/20">
                  <div className="text-center">
                    <Wifi className="w-16 h-16 text-electric-blue mx-auto mb-4 opacity-50" />
                    <p className="text-muted-foreground">Network Visualization</p>
                    <p className="text-sm text-muted-foreground">Real-time connection mapping</p>
                  </div>
                </div>
=======
            title="Bandwidth"
            value="97.2%"
            subtitle="Utilization"
            color="neural"
            trend="up"
            backgroundImage="/lovable-uploads/8eca4b1d-83f4-4478-81f6-b3654330923c.png"
          />
        </div>

        <div className="grid grid-cols-1 lg:grid-cols-2 gap-6">
          <div className="holographic-panel p-6 rounded-lg border border-electric-blue/30 bg-electric-blue/5">
            <h2 className="text-xl font-orbitron font-bold text-electric-blue mb-4">Protocol Status</h2>
            <div className="space-y-4">
              <div className="flex items-center justify-between p-3 bg-black/20 rounded-lg">
                <div className="flex items-center space-x-3">
                  <Radio className="w-5 h-5 text-electric-blue" />
                  <span>Neural Mesh</span>
                </div>
                <span className="text-matrix-green">ACTIVE</span>
              </div>
              <div className="flex items-center justify-between p-3 bg-black/20 rounded-lg">
                <div className="flex items-center space-x-3">
                  <Satellite className="w-5 h-5 text-cyber-pink" />
                  <span>Quantum Link</span>
                </div>
                <span className="text-matrix-green">SYNCED</span>
              </div>
              <div className="flex items-center justify-between p-3 bg-black/20 rounded-lg">
                <div className="flex items-center space-x-3">
                  <Signal className="w-5 h-5 text-neural-purple" />
                  <span>Data Stream</span>
                </div>
                <span className="text-matrix-green">FLOWING</span>
              </div>
            </div>
          </div>
          
          <div className="holographic-panel p-6 rounded-lg border border-cyber-pink/30 bg-cyber-pink/5">
            <h2 className="text-xl font-orbitron font-bold text-cyber-pink mb-4">Traffic Analysis</h2>
            <div className="space-y-4">
              <div className="flex justify-between items-center">
                <span>Agent-to-Agent</span>
                <div className="flex items-center space-x-2">
                  <div className="w-20 h-2 bg-black/30 rounded-full overflow-hidden">
                    <div className="w-3/4 h-full bg-electric-blue rounded-full"></div>
                  </div>
                  <span className="text-sm">74%</span>
                </div>
              </div>
              <div className="flex justify-between items-center">
                <span>System Commands</span>
                <div className="flex items-center space-x-2">
                  <div className="w-20 h-2 bg-black/30 rounded-full overflow-hidden">
                    <div className="w-1/5 h-full bg-cyber-pink rounded-full"></div>
                  </div>
                  <span className="text-sm">18%</span>
                </div>
              </div>
              <div className="flex justify-between items-center">
                <span>Data Sync</span>
                <div className="flex items-center space-x-2">
                  <div className="w-20 h-2 bg-black/30 rounded-full overflow-hidden">
                    <div className="w-1/12 h-full bg-matrix-green rounded-full"></div>
                  </div>
                  <span className="text-sm">8%</span>
                </div>
>>>>>>> d7cd369b
              </div>
            </div>
          </TabsContent>
        </Tabs>
      </div>
    </div>
  );
};

export default Communications;<|MERGE_RESOLUTION|>--- conflicted
+++ resolved
@@ -1,59 +1,9 @@
 
-<<<<<<< HEAD
-import React, { useState, useEffect } from 'react';
-import { MessageSquare, Radio, Wifi, Users, Bell, AlertCircle } from 'lucide-react';
-=======
 import React from 'react';
 import { MessageSquare, Radio, Satellite, Signal } from 'lucide-react';
->>>>>>> d7cd369b
 import MetricCard from '../components/dashboard/MetricCard';
-import { Tabs, TabsContent, TabsList, TabsTrigger } from '../components/ui/tabs';
-import MessagingInterface from '../components/communications/MessagingInterface';
-import SystemAlerts from '../components/communications/SystemAlerts';
-import NotificationCenter from '../components/communications/NotificationCenter';
 
 const Communications = () => {
-  const [messageStats, setMessageStats] = useState({
-    activeChannels: 0,
-    throughput: 0,
-    latency: 0,
-    efficiency: 0,
-  });
-
-  useEffect(() => {
-    // Fetch real stats from backend
-    fetchCommunicationStats();
-    
-    // Set up WebSocket for real-time updates
-    const ws = new WebSocket(`ws://localhost:3001`);
-    
-    ws.onmessage = (event) => {
-      const data = JSON.parse(event.data);
-      if (data.type === 'communication:stats') {
-        setMessageStats(data.stats);
-      }
-    };
-
-    return () => {
-      ws.close();
-    };
-  }, []);
-
-  const fetchCommunicationStats = async () => {
-    try {
-      // This would be a real API call
-      // For now, using placeholder data
-      setMessageStats({
-        activeChannels: 47,
-        throughput: 15300,
-        latency: 12,
-        efficiency: 99.1,
-      });
-    } catch (error) {
-      console.error('Failed to fetch communication stats:', error);
-    }
-  };
-
   return (
     <div className="p-6 relative min-h-screen">
       {/* Background */}
@@ -69,71 +19,6 @@
       
       <div className="relative z-10">
         <div className="mb-8">
-<<<<<<< HEAD
-          <div className="flex items-center justify-between mb-4">
-            <div className="flex items-center space-x-4">
-              <div 
-                className="w-12 h-12 rounded-lg flex items-center justify-center border border-matrix-green/50 bg-matrix-green/10 overflow-hidden"
-                style={{
-                  backgroundImage: `url('/lovable-uploads/8eca4b1d-83f4-4478-81f6-b3654330923c.png')`,
-                  backgroundSize: 'cover',
-                  backgroundPosition: 'center'
-                }}
-              >
-                <MessageSquare className="w-6 h-6 text-matrix-green opacity-80" />
-              </div>
-              <div>
-                <h1 className="text-3xl font-orbitron font-bold text-matrix-green">
-                  Communications Hub
-                </h1>
-                <p className="text-muted-foreground">
-                  Real-time messaging, notifications, and system alerts
-                </p>
-              </div>
-            </div>
-            
-            {/* Notification Center in header */}
-            <div className="flex items-center gap-2">
-              <NotificationCenter />
-              {/* Test button for demo - remove in production */}
-              <button
-                onClick={async () => {
-                  const token = localStorage.getItem('auth_token');
-                  // Create test notification
-                  await fetch('/api/notifications', {
-                    method: 'POST',
-                    headers: {
-                      'Authorization': `Bearer ${token}`,
-                      'Content-Type': 'application/json',
-                    },
-                    body: JSON.stringify({
-                      type: 'test',
-                      title: 'Test Notification',
-                      message: 'This is a test notification from the Communications Hub',
-                      priority: 'normal',
-                    }),
-                  });
-                  // Create test alert
-                  await fetch('/api/alerts', {
-                    method: 'POST',
-                    headers: {
-                      'Authorization': `Bearer ${token}`,
-                      'Content-Type': 'application/json',
-                    },
-                    body: JSON.stringify({
-                      alertType: 'system',
-                      severity: 'high',
-                      title: 'High CPU Usage Detected',
-                      message: 'CPU usage has exceeded 90% threshold',
-                      component: 'cpu',
-                    }),
-                  });
-                }}
-                className="px-3 py-1 text-xs bg-primary/20 hover:bg-primary/30 rounded"
-              >
-                Test Notifications
-              </button>
-=======
           <div className="flex items-center space-x-4 mb-4">
             <div 
               className="w-12 h-12 rounded-lg flex items-center justify-center border border-electric-blue/50 bg-electric-blue/10 overflow-hidden"
@@ -152,7 +37,6 @@
               <p className="text-muted-foreground">
                 Neural network communication protocols and data transmission
               </p>
->>>>>>> d7cd369b
             </div>
           </div>
         </div>
@@ -160,11 +44,7 @@
         <div className="grid grid-cols-1 md:grid-cols-2 lg:grid-cols-4 gap-6 mb-8">
           <MetricCard
             title="Active Channels"
-<<<<<<< HEAD
-            value={messageStats.activeChannels.toString()}
-=======
             value="247"
->>>>>>> d7cd369b
             subtitle="Communication links"
             color="electric"
             trend="up"
@@ -172,18 +52,6 @@
             backgroundImage="/lovable-uploads/d5f83983-511a-48b6-af8e-060d6c092d79.png"
           />
           <MetricCard
-<<<<<<< HEAD
-            title="Message Throughput"
-            value={`${(messageStats.throughput / 1000).toFixed(1)}k`}
-            subtitle="Messages/min"
-            color="electric"
-            trend="up"
-            backgroundImage="/lovable-uploads/117c006d-6418-44ac-8918-cf8e34bb18c8.png"
-          />
-          <MetricCard
-            title="Network Latency"
-            value={`${messageStats.latency}ms`}
-=======
             title="Messages/sec"
             value="18.7K"
             subtitle="Throughput rate"
@@ -194,82 +62,12 @@
           <MetricCard
             title="Latency"
             value="0.8ms"
->>>>>>> d7cd369b
             subtitle="Average delay"
             color="matrix"
             trend="down"
             backgroundImage="/lovable-uploads/009716e7-a32f-4488-a637-55942e697dc6.png"
           />
           <MetricCard
-<<<<<<< HEAD
-            title="Protocol Efficiency"
-            value={`${messageStats.efficiency}%`}
-            subtitle="Success rate"
-            color="matrix"
-            trend="stable"
-            backgroundImage="/lovable-uploads/d5f83983-511a-48b6-af8e-060d6c092d79.png"
-          />
-        </div>
-
-        <Tabs defaultValue="messages" className="space-y-4">
-          <TabsList className="grid w-full grid-cols-3 lg:w-[400px]">
-            <TabsTrigger value="messages" className="flex items-center gap-2">
-              <MessageSquare className="w-4 h-4" />
-              Messages
-            </TabsTrigger>
-            <TabsTrigger value="alerts" className="flex items-center gap-2">
-              <AlertCircle className="w-4 h-4" />
-              System Alerts
-            </TabsTrigger>
-            <TabsTrigger value="network" className="flex items-center gap-2">
-              <Radio className="w-4 h-4" />
-              Network
-            </TabsTrigger>
-          </TabsList>
-          
-          <TabsContent value="messages" className="space-y-4">
-            <MessagingInterface />
-          </TabsContent>
-          
-          <TabsContent value="alerts" className="space-y-4">
-            <SystemAlerts />
-          </TabsContent>
-          
-          <TabsContent value="network" className="space-y-4">
-            <div className="grid grid-cols-1 lg:grid-cols-2 gap-6">
-              <div className="holographic-panel p-6 rounded-lg border border-matrix-green/30 bg-matrix-green/5">
-                <h2 className="text-xl font-orbitron font-bold text-matrix-green mb-4">Communication Mesh</h2>
-                <div className="space-y-4">
-                  {[
-                    { agent: "Consciousness Agent", messages: 2847, status: "active" },
-                    { agent: "Research Agent", messages: 1932, status: "active" },
-                    { agent: "Executor Agent", messages: 1456, status: "standby" },
-                    { agent: "Gemma 3N", messages: 987, status: "active" }
-                  ].map((agent, index) => (
-                    <div key={index} className="flex items-center justify-between p-3 bg-black/20 rounded-lg">
-                      <div className="flex items-center space-x-3">
-                        <div className={`w-3 h-3 rounded-full ${agent.status === 'active' ? 'bg-matrix-green neural-pulse' : 'bg-warning-orange'}`} />
-                        <span className="text-sm font-medium">{agent.agent}</span>
-                      </div>
-                      <div className="flex items-center space-x-4">
-                        <span className="text-sm text-muted-foreground">{agent.messages} msgs</span>
-                        <Radio className="w-4 h-4 text-matrix-green" />
-                      </div>
-                    </div>
-                  ))}
-                </div>
-              </div>
-              
-              <div className="holographic-panel p-6 rounded-lg border border-electric-blue/30 bg-electric-blue/5">
-                <h2 className="text-xl font-orbitron font-bold text-electric-blue mb-4">Network Topology</h2>
-                <div className="flex items-center justify-center h-48 bg-black/20 rounded-lg border border-electric-blue/20">
-                  <div className="text-center">
-                    <Wifi className="w-16 h-16 text-electric-blue mx-auto mb-4 opacity-50" />
-                    <p className="text-muted-foreground">Network Visualization</p>
-                    <p className="text-sm text-muted-foreground">Real-time connection mapping</p>
-                  </div>
-                </div>
-=======
             title="Bandwidth"
             value="97.2%"
             subtitle="Utilization"
@@ -336,11 +134,10 @@
                   </div>
                   <span className="text-sm">8%</span>
                 </div>
->>>>>>> d7cd369b
               </div>
             </div>
-          </TabsContent>
-        </Tabs>
+          </div>
+        </div>
       </div>
     </div>
   );
