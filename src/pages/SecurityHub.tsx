
<<<<<<< HEAD
import React, { useState } from 'react';
import { Shield, Lock, AlertTriangle, Eye, Activity, Users, Settings, FileText } from 'lucide-react';
import { Tabs, TabsContent, TabsList, TabsTrigger } from '../components/ui/tabs';
import SecurityDashboard from '../components/security/SecurityDashboard';
import SecurityLogs from '../components/security/SecurityLogs';
import AccessControl from '../components/security/AccessControl';
import SecurityPolicies from '../components/security/SecurityPolicies';
import ActiveSessions from '../components/security/ActiveSessions';
=======
import React from 'react';
import { Shield, Lock, Eye, AlertTriangle } from 'lucide-react';
import MetricCard from '../components/dashboard/MetricCard';
>>>>>>> d7cd369b

const SecurityHub = () => {
  const [activeTab, setActiveTab] = useState('dashboard');

  return (
    <div className="p-6 relative min-h-screen">
      {/* Background */}
      <div 
        className="fixed inset-0 opacity-10 bg-gradient-to-br from-warning-orange/10 to-cyber-pink/10"
        style={{
          backgroundImage: `url('/lovable-uploads/009716e7-a32f-4488-a637-55942e697dc6.png')`,
          backgroundSize: 'cover',
          backgroundPosition: 'center',
          backgroundRepeat: 'no-repeat'
        }}
      />
      
      <div className="relative z-10">
        <div className="mb-8">
          <div className="flex items-center space-x-4 mb-4">
            <div 
              className="w-12 h-12 rounded-lg flex items-center justify-center border border-warning-orange/50 bg-warning-orange/10 overflow-hidden"
              style={{
                backgroundImage: `url('/lovable-uploads/009716e7-a32f-4488-a637-55942e697dc6.png')`,
                backgroundSize: 'cover',
                backgroundPosition: 'center'
              }}
            >
              <Shield className="w-6 h-6 text-warning-orange opacity-80" />
            </div>
            <div>
              <h1 className="text-3xl font-orbitron font-bold text-warning-orange">
                Security Hub
              </h1>
              <p className="text-muted-foreground">
                Advanced threat detection and cybersecurity monitoring
              </p>
            </div>
          </div>
        </div>
        
<<<<<<< HEAD
        <Tabs value={activeTab} onValueChange={setActiveTab} className="space-y-6">
          <TabsList className="grid grid-cols-5 w-full max-w-3xl">
            <TabsTrigger value="dashboard" className="flex items-center space-x-2">
              <Activity className="w-4 h-4" />
              <span className="hidden sm:inline">Dashboard</span>
            </TabsTrigger>
            <TabsTrigger value="logs" className="flex items-center space-x-2">
              <FileText className="w-4 h-4" />
              <span className="hidden sm:inline">Logs</span>
            </TabsTrigger>
            <TabsTrigger value="access" className="flex items-center space-x-2">
              <Lock className="w-4 h-4" />
              <span className="hidden sm:inline">Access Control</span>
            </TabsTrigger>
            <TabsTrigger value="policies" className="flex items-center space-x-2">
              <Settings className="w-4 h-4" />
              <span className="hidden sm:inline">Policies</span>
            </TabsTrigger>
            <TabsTrigger value="sessions" className="flex items-center space-x-2">
              <Users className="w-4 h-4" />
              <span className="hidden sm:inline">Sessions</span>
            </TabsTrigger>
          </TabsList>

          <TabsContent value="dashboard" className="space-y-6">
            <SecurityDashboard />
          </TabsContent>

          <TabsContent value="logs" className="space-y-6">
            <SecurityLogs />
          </TabsContent>

          <TabsContent value="access" className="space-y-6">
            <AccessControl />
          </TabsContent>

          <TabsContent value="policies" className="space-y-6">
            <SecurityPolicies />
          </TabsContent>

          <TabsContent value="sessions" className="space-y-6">
            <ActiveSessions />
          </TabsContent>
        </Tabs>
=======
        <div className="grid grid-cols-1 md:grid-cols-2 lg:grid-cols-4 gap-6 mb-8">
          <MetricCard
            title="Threat Level"
            value="LOW"
            subtitle="Current status"
            color="matrix"
            trend="stable"
            animate={true}
            backgroundImage="/lovable-uploads/009716e7-a32f-4488-a637-55942e697dc6.png"
          />
          <MetricCard
            title="Blocked Attacks"
            value="1,247"
            subtitle="Last 24 hours"
            color="warning"
            trend="up"
            backgroundImage="/lovable-uploads/117c006d-6418-44ac-8918-cf8e34bb18c8.png"
          />
          <MetricCard
            title="Firewall Rules"
            value="892"
            subtitle="Active filters"
            color="cyber"
            trend="stable"
            backgroundImage="/lovable-uploads/d40eaa37-72ac-45c5-bdd9-38ad66993627.png"
          />
          <MetricCard
            title="Encryption"
            value="AES-256"
            subtitle="Security level"
            color="electric"
            trend="stable"
            backgroundImage="/lovable-uploads/8eca4b1d-83f4-4478-81f6-b3654330923c.png"
          />
        </div>

        <div className="grid grid-cols-1 lg:grid-cols-2 gap-6">
          <div className="holographic-panel p-6 rounded-lg border border-warning-orange/30 bg-warning-orange/5">
            <h2 className="text-xl font-orbitron font-bold text-warning-orange mb-4">Security Modules</h2>
            <div className="space-y-4">
              <div className="flex items-center justify-between p-3 bg-black/20 rounded-lg">
                <div className="flex items-center space-x-3">
                  <Lock className="w-5 h-5 text-matrix-green" />
                  <span>Intrusion Detection</span>
                </div>
                <span className="text-matrix-green">ACTIVE</span>
              </div>
              <div className="flex items-center justify-between p-3 bg-black/20 rounded-lg">
                <div className="flex items-center space-x-3">
                  <Eye className="w-5 h-5 text-electric-blue" />
                  <span>Behavioral Analysis</span>
                </div>
                <span className="text-electric-blue">SCANNING</span>
              </div>
              <div className="flex items-center justify-between p-3 bg-black/20 rounded-lg">
                <div className="flex items-center space-x-3">
                  <AlertTriangle className="w-5 h-5 text-warning-orange" />
                  <span>Anomaly Detection</span>
                </div>
                <span className="text-matrix-green">MONITORING</span>
              </div>
            </div>
          </div>
          
          <div className="holographic-panel p-6 rounded-lg border border-cyber-pink/30 bg-cyber-pink/5">
            <h2 className="text-xl font-orbitron font-bold text-cyber-pink mb-4">Threat Intelligence</h2>
            <div className="space-y-4">
              <div className="flex justify-between items-center">
                <span>Malware Signatures</span>
                <div className="flex items-center space-x-2">
                  <div className="w-20 h-2 bg-black/30 rounded-full overflow-hidden">
                    <div className="w-full h-full bg-matrix-green rounded-full"></div>
                  </div>
                  <span className="text-sm text-matrix-green">Updated</span>
                </div>
              </div>
              <div className="flex justify-between items-center">
                <span>IP Blacklists</span>
                <div className="flex items-center space-x-2">
                  <div className="w-20 h-2 bg-black/30 rounded-full overflow-hidden">
                    <div className="w-5/6 h-full bg-electric-blue rounded-full"></div>
                  </div>
                  <span className="text-sm">247K</span>
                </div>
              </div>
              <div className="flex justify-between items-center">
                <span>Behavioral Patterns</span>
                <div className="flex items-center space-x-2">
                  <div className="w-20 h-2 bg-black/30 rounded-full overflow-hidden">
                    <div className="w-4/5 h-full bg-cyber-pink rounded-full"></div>
                  </div>
                  <span className="text-sm">18.9K</span>
                </div>
              </div>
            </div>
          </div>
        </div>
>>>>>>> d7cd369b
      </div>
    </div>
  );
};

export default SecurityHub;<|MERGE_RESOLUTION|>--- conflicted
+++ resolved
@@ -1,22 +1,9 @@
 
-<<<<<<< HEAD
-import React, { useState } from 'react';
-import { Shield, Lock, AlertTriangle, Eye, Activity, Users, Settings, FileText } from 'lucide-react';
-import { Tabs, TabsContent, TabsList, TabsTrigger } from '../components/ui/tabs';
-import SecurityDashboard from '../components/security/SecurityDashboard';
-import SecurityLogs from '../components/security/SecurityLogs';
-import AccessControl from '../components/security/AccessControl';
-import SecurityPolicies from '../components/security/SecurityPolicies';
-import ActiveSessions from '../components/security/ActiveSessions';
-=======
 import React from 'react';
 import { Shield, Lock, Eye, AlertTriangle } from 'lucide-react';
 import MetricCard from '../components/dashboard/MetricCard';
->>>>>>> d7cd369b
 
 const SecurityHub = () => {
-  const [activeTab, setActiveTab] = useState('dashboard');
-
   return (
     <div className="p-6 relative min-h-screen">
       {/* Background */}
@@ -54,52 +41,6 @@
           </div>
         </div>
         
-<<<<<<< HEAD
-        <Tabs value={activeTab} onValueChange={setActiveTab} className="space-y-6">
-          <TabsList className="grid grid-cols-5 w-full max-w-3xl">
-            <TabsTrigger value="dashboard" className="flex items-center space-x-2">
-              <Activity className="w-4 h-4" />
-              <span className="hidden sm:inline">Dashboard</span>
-            </TabsTrigger>
-            <TabsTrigger value="logs" className="flex items-center space-x-2">
-              <FileText className="w-4 h-4" />
-              <span className="hidden sm:inline">Logs</span>
-            </TabsTrigger>
-            <TabsTrigger value="access" className="flex items-center space-x-2">
-              <Lock className="w-4 h-4" />
-              <span className="hidden sm:inline">Access Control</span>
-            </TabsTrigger>
-            <TabsTrigger value="policies" className="flex items-center space-x-2">
-              <Settings className="w-4 h-4" />
-              <span className="hidden sm:inline">Policies</span>
-            </TabsTrigger>
-            <TabsTrigger value="sessions" className="flex items-center space-x-2">
-              <Users className="w-4 h-4" />
-              <span className="hidden sm:inline">Sessions</span>
-            </TabsTrigger>
-          </TabsList>
-
-          <TabsContent value="dashboard" className="space-y-6">
-            <SecurityDashboard />
-          </TabsContent>
-
-          <TabsContent value="logs" className="space-y-6">
-            <SecurityLogs />
-          </TabsContent>
-
-          <TabsContent value="access" className="space-y-6">
-            <AccessControl />
-          </TabsContent>
-
-          <TabsContent value="policies" className="space-y-6">
-            <SecurityPolicies />
-          </TabsContent>
-
-          <TabsContent value="sessions" className="space-y-6">
-            <ActiveSessions />
-          </TabsContent>
-        </Tabs>
-=======
         <div className="grid grid-cols-1 md:grid-cols-2 lg:grid-cols-4 gap-6 mb-8">
           <MetricCard
             title="Threat Level"
@@ -197,7 +138,6 @@
             </div>
           </div>
         </div>
->>>>>>> d7cd369b
       </div>
     </div>
   );
