--- conflicted
+++ resolved
@@ -16,9 +16,6 @@
       console.log('useAgents: Starting to fetch agents...');
       
       const response = await apiClient.getAgents();
-<<<<<<< HEAD
-      setAgents(response.agents || []);
-=======
       console.log('useAgents: Raw API response:', response);
       console.log('useAgents: Response type:', typeof response);
       console.log('useAgents: Response keys:', response ? Object.keys(response) : 'null');
@@ -37,7 +34,6 @@
         console.warn('useAgents: Invalid response format, setting empty array');
         setAgents([]);
       }
->>>>>>> 83eb6138
     } catch (err) {
       console.error('useAgents: Failed to fetch agents:', err);
       console.error('useAgents: Error type:', typeof err);
