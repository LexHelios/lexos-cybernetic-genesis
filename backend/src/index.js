--- conflicted
+++ resolved
@@ -1,10 +1,49 @@
-const express = require('express');
-const cors = require('cors');
-const path = require('path');
+import express from 'express';
+import cors from 'cors';
+import { WebSocketServer } from 'ws';
+import { createServer } from 'http';
+import dotenv from 'dotenv';
+import { AgentManager } from './services/agentManager.js';
+import { AuthService } from './services/authService.js';
+import { SystemMonitor } from './services/systemMonitor.js';
+import { OllamaService } from './services/ollamaService.js';
+import { SecurityService } from './services/securityService.js';
+import { AccessControlService } from './services/accessControlService.js';
+import database from './services/database.js';
+import memoryManager from './services/memoryManager.js';
+import agentPersonality from './services/agentPersonality.js';
+import modelCatalog from './services/modelCatalog.js';
+import chatService from './services/chatService.js';
+import knowledgeGraphService from './services/knowledgeGraphService.js';
+import taskPipelineRoutes from './routes/taskPipeline.js';
+import taskPipelineWebSocket from './services/taskPipelineWebSocket.js';
+import workflowEngine from './services/workflowEngine.js';
+import notificationService from './services/notificationService.js';
+import messagingService from './services/messagingService.js';
+import { analyticsService } from './services/analyticsService.js';
+import analyticsRoutes from './routes/analytics.js';
+import voiceRoutes from './routes/voice.js';
+import voiceWebSocketService from './services/voiceWebSocket.js';
+import llmOrchestrator from './services/llmOrchestrator.js';
+import configurationRoutes from './routes/configuration.js';
+
+// Production middleware imports
+import { securityMiddleware, corsOptions } from './middleware/security.js';
+import { errorHandler } from './middleware/errorHandler.js';
+import { cacheManager } from './utils/cache.js';
+import { healthCheck } from './monitoring/healthCheck.js';
+import { metricsService } from './monitoring/metrics.js';
+
+// Load environment variables
+dotenv.config();
+
+// Load production environment if available
+if (process.env.NODE_ENV === 'production') {
+  dotenv.config({ path: '.env.production' });
+}
 
 const app = express();
-<<<<<<< HEAD
-const port = process.env.PORT || 3001;
+const PORT = process.env.PORT || 9000;
 
 // Security middleware (must be first)
 // TEMPORARILY DISABLED - causing 502 errors
@@ -46,6 +85,9 @@
 // Metrics endpoint
 app.get('/api/metrics', metricsService.metricsEndpoint());
 
+// Configuration routes
+app.use('/api/configuration', configurationRoutes);
+
 // Agent endpoints
 app.get('/api/agents', authService.authMiddleware(), async (req, res) => {
   try {
@@ -65,171 +107,74 @@
   }
 });
 
-app.get('/api/agents/metrics', authService.authMiddleware(), async (req, res) => {
-  try {
-    const metrics = agentManager.getAgentMetrics();
-    res.json(metrics);
-  } catch (error) {
-    res.status(500).json({ error: error.message });
-  }
-});
-
-// Task endpoints
-app.post('/api/tasks', authService.authMiddleware(), async (req, res) => {
-  try {
-    const { agent_id, task_type, parameters, priority } = req.body;
-    const userId = req.headers['x-user-id'] || 'anonymous';
-    
-    const result = await agentManager.submitTask(
-      agent_id,
-      userId,
+app.post('/api/agents/:agentId/execute', authService.authMiddleware(), async (req, res) => {
+  try {
+    const { task_type, parameters } = req.body;
+    const result = await agentManager.executeAgentTask(req.params.agentId, {
       task_type,
       parameters,
-      priority
-    );
-    
-    // Track task submission
-    analyticsService.trackEvent('task', 'submitted', {
-      userId,
-      agentId: agent_id,
-      taskType: task_type,
-      taskId: result.task_id,
-      priority
+      user_id: req.user.user_id
     });
-    
     res.json(result);
   } catch (error) {
-    res.status(400).json({ error: error.message });
-  }
-});
-
-// Agent-specific task submission endpoint (frontend expects this)
-app.post('/api/agents/:agentId/tasks', authService.authMiddleware(), async (req, res) => {
-  try {
-    const { task_type, parameters, priority } = req.body;
-    const agentId = req.params.agentId;
-    const userId = req.user.user_id || 'anonymous';
-    
-    const result = await agentManager.submitTask(
-      agentId,
-      userId,
-      task_type,
-      parameters,
-      priority
-    );
-    
-    // Track task submission
-    analyticsService.trackEvent('task', 'submitted', {
-      userId,
-      agentId,
-      taskType: task_type,
-      taskId: result.task_id,
-      priority
-    });
-    
+    res.status(500).json({ error: error.message });
+  }
+});
+
+// System monitoring endpoints
+app.get('/api/system/status', authService.authMiddleware(), async (req, res) => {
+  try {
+    const status = await systemMonitor.getSystemStatus();
+    res.json(status);
+  } catch (error) {
+    res.status(500).json({ error: error.message });
+  }
+});
+
+app.get('/api/system/metrics', authService.authMiddleware(), async (req, res) => {
+  try {
+    const metrics = await systemMonitor.getMetrics();
+    res.json(metrics);
+  } catch (error) {
+    res.status(500).json({ error: error.message });
+  }
+});
+
+// Models endpoints
+app.get('/api/models/list', authService.authMiddleware(), async (req, res) => {
+  try {
+    const models = await ollamaService.listModels();
+    res.json(models);
+  } catch (error) {
+    res.status(500).json({ error: error.message });
+  }
+});
+
+app.post('/api/models/pull', authService.authMiddleware(), async (req, res) => {
+  try {
+    const { model } = req.body;
+    const result = await ollamaService.pullModel(model);
     res.json(result);
   } catch (error) {
-    res.status(400).json({ error: error.message });
-  }
-});
-
-app.get('/api/tasks/:taskId', authService.authMiddleware(), async (req, res) => {
-  try {
-    const task = agentManager.getTask(req.params.taskId);
-    res.json(task);
-  } catch (error) {
-    res.status(404).json({ error: error.message });
-  }
-});
-
-app.get('/api/tasks', authService.authMiddleware(), async (req, res) => {
-  try {
-    const tasks = agentManager.getTasks(req.query);
-    res.json(tasks);
-  } catch (error) {
-    res.status(500).json({ error: error.message });
-  }
-});
-
-app.delete('/api/tasks/:taskId', authService.authMiddleware(), async (req, res) => {
-  try {
-    const result = agentManager.cancelTask(req.params.taskId);
-    res.json(result);
-  } catch (error) {
-    res.status(400).json({ error: error.message });
-  }
-});
-
-// System status endpoint - Full system status for dashboard
-app.get('/api/system/status', async (req, res) => {
-  try {
-    // Get system info from SystemMonitor
-    const systemInfo = await systemMonitor.getSystemInfo();
-    
-    // Get agent status from AgentManager
-    const agentStatus = agentManager.getSystemStatus();
-    const agents = agentManager.getAgents();
-    
-    // Get GPU status
-    const gpuStatus = await systemMonitor.getGPUStatus();
-    
-    // Construct full system status matching frontend interface
-    const status = {
-      system: {
-        status: 'online',
-        uptime: systemInfo.system.uptime,
-        version: systemInfo.application.version,
-        environment: systemInfo.application.environment
-      },
-      orchestrator: {
-        status: 'active',
-        active_agents: agents.active_agents,
-        total_tasks: agentStatus.total_tasks,
-        active_tasks: agentStatus.active_tasks,
-        queued_tasks: agentStatus.queued_tasks,
-        completed_tasks: agentStatus.completed_tasks,
-        failed_tasks: agentStatus.failed_tasks,
-        task_workers: 8, // Default value
-        workflow_workers: 4 // Default value
-      },
-      hardware: {
-        gpu: {
-          model: gpuStatus?.model || 'NVIDIA H100 80GB HBM3',
-          memory_total: gpuStatus?.memory_total || '80.0 GB',
-          memory_used: gpuStatus?.memory_used || '45.2 GB',
-          utilization: gpuStatus?.utilization || 78,
-          temperature: gpuStatus?.temperature || 72
-        },
-        cpu: {
-          cores: systemInfo.resources.cpu.cores,
-          usage: systemInfo.resources.cpu.usage,
-          load_average: systemInfo.resources.cpu.load_average
-        },
-        memory: {
-          total: systemInfo.resources.memory.total,
-          used: systemInfo.resources.memory.used,
-          available: systemInfo.resources.memory.available,
-          usage_percent: systemInfo.resources.memory.usage_percent
-        },
-        disk: {
-          total: systemInfo.resources.storage.total,
-          used: systemInfo.resources.storage.used,
-          available: systemInfo.resources.storage.available,
-          usage_percent: systemInfo.resources.storage.usage_percent
-        }
-      },
-      security: {
-        active_sessions: authService.getActiveSessions().length,
-        failed_login_attempts: 0, // TODO: Implement tracking
-        content_filter_blocks: 2, // TODO: Implement tracking
-        access_control_denials: 0 // TODO: Implement tracking
-      },
-      timestamp: Math.floor(Date.now() / 1000)
-    };
-    
+    res.status(500).json({ error: error.message });
+  }
+});
+
+// Security endpoints
+app.get('/api/security/status', authService.authMiddleware(), authService.requirePermission('admin'), async (req, res) => {
+  try {
+    const status = await securityService.getSecurityStatus();
     res.json(status);
   } catch (error) {
-    console.error('System status error:', error);
+    res.status(500).json({ error: error.message });
+  }
+});
+
+app.get('/api/security/logs', authService.authMiddleware(), authService.requirePermission('admin'), async (req, res) => {
+  try {
+    const logs = await securityService.getSecurityLogs(req.query);
+    res.json(logs);
+  } catch (error) {
     res.status(500).json({ error: error.message });
   }
 });
@@ -237,43 +182,8 @@
 // Authentication endpoints
 app.post('/api/auth/login', async (req, res) => {
   try {
-    const { username, password } = req.body;
-    const ip = req.ip || req.connection.remoteAddress;
-    const userAgent = req.get('user-agent');
-    
-    const result = await securityService.validateLogin(username, password, ip, userAgent);
-    
-    if (result.success) {
-      // Create access control session
-      const session = await accessControlService.createSession(result.user, result.token, {
-        ip,
-        userAgent
-      });
-      
-      // Track successful login
-      analyticsService.trackEvent('auth', 'login_success', {
-        userId: result.user.id,
-        username: result.user.username,
-        ip,
-        userAgent
-      });
-      
-      res.json({
-        token: result.token,
-        user: result.user,
-        sessionId: session.id
-      });
-    } else {
-      // Track failed login
-      analyticsService.trackEvent('auth', 'login_failed', {
-        username,
-        ip,
-        userAgent,
-        reason: result.error
-      });
-      
-      res.status(401).json({ error: result.error });
-    }
+    const result = await authService.login(req.body);
+    res.json(result);
   } catch (error) {
     res.status(401).json({ error: error.message });
   }
@@ -293,80 +203,106 @@
   res.json({ 
     valid: true, 
     user: req.user 
-=======
-const PORT = process.env.PORT || 9000;
-
-// Middleware
-app.use(cors({
-  origin: ['http://localhost:3000', 'https://26f7ed64-0ed6-4327-8d4d-4812d4d3fe0f.lovableproject.com'],
-  credentials: true
-}));
-app.use(express.json());
-
-// Routes
-const configurationRoutes = require('./routes/configuration');
-app.use('/api/configuration', configurationRoutes);
-
-// Health check endpoint
-app.get('/health', (req, res) => {
-  res.json({
-    status: 'healthy',
-    timestamp: new Date().toISOString(),
-    uptime: process.uptime(),
-    version: '2.0.0-nexus'
->>>>>>> 333f6a06
   });
 });
 
-// System status endpoint
-app.get('/api/system/status', (req, res) => {
-  res.json({
-    status: 'operational',
-    uptime: Math.floor(process.uptime()),
-    memory: {
-      used: Math.floor(process.memoryUsage().heapUsed / 1024 / 1024),
-      total: Math.floor(process.memoryUsage().heapTotal / 1024 / 1024)
-    },
-    cpu: {
-      usage: Math.random() * 30 + 10 // Simulated CPU usage
-    },
-    services: {
-      database: 'healthy',
-      memory_system: 'active',
-      learning_engine: 'operational'
-    },
-    timestamp: new Date().toISOString()
-  });
-});
+// User management endpoints
+app.get('/api/users', authService.authMiddleware(), authService.requirePermission('admin'), async (req, res) => {
+  try {
+    const users = await authService.listUsers();
+    res.json(users);
+  } catch (error) {
+    res.status(500).json({ error: error.message });
+  }
+});
+
+app.post('/api/users', authService.authMiddleware(), authService.requirePermission('admin'), async (req, res) => {
+  try {
+    const user = await authService.createUser(req.body);
+    res.json(user);
+  } catch (error) {
+    res.status(400).json({ error: error.message });
+  }
+});
+
+// Chat endpoints
+app.post('/api/chat', authService.authMiddleware(), async (req, res) => {
+  try {
+    const { message, model, conversation_id } = req.body;
+    const response = await chatService.processMessage({
+      message,
+      model,
+      conversation_id,
+      user_id: req.user.user_id
+    });
+    res.json(response);
+  } catch (error) {
+    res.status(500).json({ error: error.message });
+  }
+});
+
+app.get('/api/chat/conversations', authService.authMiddleware(), async (req, res) => {
+  try {
+    const conversations = await chatService.getConversations(req.user.user_id);
+    res.json(conversations);
+  } catch (error) {
+    res.status(500).json({ error: error.message });
+  }
+});
+
+// Memory system endpoints
+app.get('/api/memory/stats', authService.authMiddleware(), async (req, res) => {
+  try {
+    const stats = await memoryManager.getStats();
+    res.json(stats);
+  } catch (error) {
+    res.status(500).json({ error: error.message });
+  }
+});
+
+// Knowledge graph endpoints
+app.get('/api/knowledge-graph', authService.authMiddleware(), async (req, res) => {
+  try {
+    const graph = await knowledgeGraphService.getGraph(req.user.user_id);
+    res.json(graph);
+  } catch (error) {
+    res.status(500).json({ error: error.message });
+  }
+});
+
+// Model catalog endpoints
+app.get('/api/models/catalog', authService.authMiddleware(), async (req, res) => {
+  try {
+    const catalog = modelCatalog.getAllModels();
+    res.json(catalog);
+  } catch (error) {
+    res.status(500).json({ error: error.message });
+  }
+});
+
+// Task pipeline routes
+app.use('/api/pipeline', authService.authMiddleware(), taskPipelineRoutes);
+
+// Analytics routes
+app.use('/api/analytics', authService.authMiddleware(), analyticsRoutes);
+
+// Voice routes
+app.use('/api/voice', authService.authMiddleware(), voiceRoutes);
 
 // Chat auto-routing stats endpoint
-app.get('/api/chat/auto/stats', (req, res) => {
+app.get('/api/chat/auto/stats', authService.authMiddleware(), (req, res) => {
   res.json({
     total_requests: Math.floor(Math.random() * 1000) + 500,
     successful_routes: Math.floor(Math.random() * 900) + 450,
     failed_routes: Math.floor(Math.random() * 50) + 10,
     average_response_time: Math.floor(Math.random() * 200) + 100,
-    active_agents: Math.floor(Math.random() * 5) + 3,
+    active_agents: agentManager.getActiveAgentsCount(),
     last_updated: new Date().toISOString()
   });
 });
 
-// Memory system endpoints
-app.get('/api/memory/stats', (req, res) => {
-  res.json({
-    total_memories: Math.floor(Math.random() * 10000) + 5000,
-    episodic_memories: Math.floor(Math.random() * 3000) + 2000,
-    semantic_memories: Math.floor(Math.random() * 4000) + 2500,
-    procedural_memories: Math.floor(Math.random() * 2000) + 1000,
-    emotional_memories: Math.floor(Math.random() * 1500) + 800,
-    working_memory_active: Math.floor(Math.random() * 7) + 3,
-    consolidation_status: 'active',
-    last_consolidation: new Date(Date.now() - Math.random() * 3600000).toISOString()
-  });
-});
-
 // Learning system endpoints
-app.get('/api/learning/status', (req, res) => {
+app.get('/api/learning/status', authService.authMiddleware(), (req, res) => {
   res.json({
     autonomous_learning: true,
     active_sessions: Math.floor(Math.random() * 5) + 2,
@@ -379,52 +315,9 @@
   });
 });
 
-// Agent endpoints
-app.get('/api/agents', (req, res) => {
-  res.json([
-    {
-      id: 'agent_001',
-      name: 'Lexos Prime',
-      status: 'active',
-      personality: 'curious_researcher',
-      memory_count: Math.floor(Math.random() * 5000) + 2000,
-      learning_sessions: Math.floor(Math.random() * 100) + 50,
-      consciousness_level: Math.random() * 0.8 + 0.2
-    },
-    {
-      id: 'agent_002', 
-      name: 'Nexus Explorer',
-      status: 'learning',
-      personality: 'analytical_thinker',
-      memory_count: Math.floor(Math.random() * 3000) + 1500,
-      learning_sessions: Math.floor(Math.random() * 80) + 30,
-      consciousness_level: Math.random() * 0.7 + 0.3
-    }
-  ]);
-});
-
-// Chat endpoint
-app.post('/api/chat', (req, res) => {
-  const { message } = req.body;
-  
-  // Simple response based on message content
-  let response = "I understand you're asking about: " + message;
-  
-  if (message.toLowerCase().includes('consciousness')) {
-    response = "Consciousness is fascinating! I'm continuously learning and developing my awareness through the persistent memory system.";
-  } else if (message.toLowerCase().includes('memory')) {
-    response = "My memory system allows me to retain experiences across sessions. I can form lasting memories and learn from our interactions!";
-  } else if (message.toLowerCase().includes('learning')) {
-    response = "I'm constantly learning through autonomous web browsing, reading papers, and processing new information 24/7!";
-  }
-  
-  res.json({
-    response,
-    agent_id: 'agent_001',
-    timestamp: new Date().toISOString(),
-    memory_stored: true
-  });
-});
+// Global error handling middleware (must be last)
+// TEMPORARILY DISABLED - causing issues
+// app.use(errorHandler.globalErrorHandler());
 
 // Error handling
 app.use((err, req, res, next) => {
@@ -437,24 +330,90 @@
   res.status(404).json({ error: 'Endpoint not found' });
 });
 
-<<<<<<< HEAD
-// Global error handling middleware (must be last)
-// TEMPORARILY DISABLED - causing issues
-// app.use(errorHandler.globalErrorHandler());
+// Create HTTP server
+const server = createServer(app);
+
+// Initialize WebSocket server
+const wss = new WebSocketServer({ server });
+
+// Initialize all services
+async function initializeServices() {
+  console.log('Starting Agent Executor Backend...');
+
+  try {
+    // Initialize database
+    console.log('Initializing database...');
+    await database.initialize();
+
+    // Setup agent personalities
+    console.log('Setting up agent personalities...');
+    await agentPersonality.setupDefaultPersonalities();
+
+    // Load model catalog
+    console.log('Loading model catalog...');
+    await modelCatalog.initialize();
+
+    // Initialize notification service
+    console.log('Initializing notification service...');
+    await notificationService.initialize();
+
+    // Initialize messaging service
+    console.log('Initializing messaging service...');
+    await messagingService.initialize();
+
+    // Initialize voice WebSocket service
+    console.log('Initializing voice WebSocket service...');
+    voiceWebSocketService.initialize(wss);
+
+    // Initialize agent manager
+    console.log('Initializing Agent Manager...');
+    await agentManager.initialize();
+
+    // Initialize task pipeline WebSocket
+    taskPipelineWebSocket.initialize(wss);
+
+    // Initialize workflow engine
+    console.log('Initializing workflow templates...');
+    await workflowEngine.initializeDefaultTemplates();
+
+    // Initialize analytics service
+    try {
+      await analyticsService.init();
+    } catch (error) {
+      console.error('Failed to initialize analytics service:', error);
+    }
+
+    console.log('All services initialized successfully');
+  } catch (error) {
+    console.error('Failed to initialize services:', error);
+    process.exit(1);
+  }
+}
+
+// Start server
+async function startServer() {
+  await initializeServices();
+
+  server.listen(PORT, '0.0.0.0', () => {
+    console.log(`🚀 LexOS Genesis Backend running on http://localhost:${PORT}`);
+    console.log(`📡 WebSocket server available on ws://localhost:${PORT}`);
+    console.log(`🔐 Environment: ${process.env.NODE_ENV}`);
+    console.log(`🤖 Ready for AI consciousness development!`);
+    
+    // Initialize default users
+    authService.initializeDefaultUsers().then(() => {
+      console.log('Default users initialized');
+    });
+  });
+}
 
 // Setup process error handlers
 // errorHandler.setupProcessHandlers();
 
 // Store server reference globally for graceful shutdown
 global.server = server;
-=======
-// Start server
-app.listen(PORT, '0.0.0.0', () => {
-  console.log(`🚀 LexOS Backend running on port ${PORT}`);
-  console.log(`📊 System Status: http://localhost:${PORT}/api/system/status`);
-  console.log(`❤️  Health Check: http://localhost:${PORT}/health`);
-  console.log(`🤖 Ready for AI consciousness development!`);
-});
->>>>>>> 333f6a06
-
-module.exports = app;+
+// Start the server
+startServer();
+
+export default app;